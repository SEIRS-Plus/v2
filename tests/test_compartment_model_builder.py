--- conflicted
+++ resolved
@@ -1,11 +1,6 @@
 from seirsplus.models.compartment_model_builder import *
 from seirsplus import networks
-<<<<<<< HEAD
-from seirsplus.utils import distributions
-from seirsplus.utils.distributions import gamma_dist
-=======
 from seirsplus.utils import gamma_dist
->>>>>>> 5bbf94c8
 from hypothesis.extra import numpy
 from hypothesis import given, strategies as st
 
@@ -59,42 +54,27 @@
     for key in compartmentModel.compartments:
         assert(key in compartments_list)
 
-<<<<<<< HEAD
-@given(m=st.floats(), co=st.floats(), n=st.integers())
-def test_gamma_dist(m, co, n):
-    dist = distributions.gamma_dist(m, co, n)
-    assert(len(dist) == N)
-
-@given(s=st.floats())
-=======
 @given(m=st.floats(0.01, 10), co=st.floats(0.01, 10))
 def test_gamma_dist(m, co):
-    dist = distributions.gamma_dist(m, co, N)
+    dist = gamma_dist(m, co, N)
     assert(len(dist) == N)
 
 @given(s=st.floats(0.01))
->>>>>>> 5bbf94c8
 def test_set_susceptibility(s):
     test_compartment = CompartmentModelBuilder()
     test_compartment.add_compartments(["S", "E", "P", "I", "A", "R"])
     test_compartment.set_susceptibility("S", to=["P", "I", "A"], susceptibility=s)
 
-<<<<<<< HEAD
-@given(t=st.floats())
-=======
+
 @given(t=st.floats(0.01))
->>>>>>> 5bbf94c8
 def test_set_transmissibility(t):
     test_compartment = CompartmentModelBuilder()
     test_compartment.add_compartments(["S", "E", "P", "I", "A", "R"])
     test_compartment.set_susceptibility("S", to=["P", "I", "A"], susceptibility=1.0)
     test_compartment.set_transmissibility(["P", "I", "A"], "network", transmissibility=t)
 
-<<<<<<< HEAD
-@given(p=st.floats(), latent_period_test=st.floats(), pres_per=st.floats(), pct_asympt=st.floats(0.0,1.0), symp_per=st.floats())
-=======
+
 @given(p=st.floats(0.01), latent_period_test=st.floats(0.01), pres_per=st.floats(0.01), pct_asympt=st.floats(0.01,1.0), symp_per=st.floats(0.01))
->>>>>>> 5bbf94c8
 def test_add_transition(p, latent_period_test, pres_per, pct_asympt, symp_per):
     test_compartment = CompartmentModelBuilder()
     test_compartment.add_compartments(["S", "E", "P", "I", "A", "R"])
