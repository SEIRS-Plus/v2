--- conflicted
+++ resolved
@@ -9,14 +9,8 @@
 
 # ------------------------
 
-<<<<<<< HEAD
-N = 200
-
-networks, clusters, households, age_groups, node_labels = generate_community_networks(N)
-=======
 # Set population size:
 N = 2
->>>>>>> 32f9aade
 
 #~~~~~~~~~~~~~~~~~~~~~~~~~~~~~~
 # Generate contact networks:
