--- conflicted
+++ resolved
@@ -722,11 +722,7 @@
             #~~~~~~~~~~~~~~~~~~~~~~~~~~~~~~~~~~~~~~~~~~~~~
             #~~~~~~~~~~~~~~~~~~~~~~~~~~~~~~~~~~~~~~~~~~~~~
                     
-<<<<<<< HEAD
-            running = model.run_iteration(max_dt=max_dt, default_dt=default_dt)
-=======
             running = model.run_iteration(max_dt=max_dt, default_dt=default_dt, tau_step=tau_step)
->>>>>>> 3b3f3035
             
             if(terminate_at_zero_cases):
                 running = running and (currentNumInfected > 0) # or currentNumIsolated > 0) if false positives occur at non-negligible rate then this ends up running for a long time after 0 true cases
