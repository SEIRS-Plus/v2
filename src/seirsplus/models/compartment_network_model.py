--- conflicted
+++ resolved
@@ -520,43 +520,8 @@
     ########################################################
 
 
-<<<<<<< HEAD
-    def run_iteration_new(self, default_dt=0.1, max_dt=None, tau_step=None):
-        # time_runiter_start = time.time()
-
-        max_dt = self.tmax if max_dt is None else max_dt
-
-        if(self.tidx >= len(self.tseries)-1):
-            # Room has run out in the timeseries storage arrays; double the size of these arrays:
-            self.increase_data_series_length()
-
-        # Update the current cumulative num cases to the value from the last time point,
-        # the value for the current time point will be updated for any new cases below:
-        self.cum_num_cases[self.tidx+1] = self.cum_num_cases[self.tidx]
-
-        # Get the number of contacts relevant for the local transmission denominator for each individual:
-        self.active_degree = np.zeros((self.pop_size, 1))
-        for netID, G in self.networks.items():
-            bool_isGactive    = (((G['active']!=0)&(self.isolation==0)) | ((G['active_isolation']!=0)&(self.isolation!=0))).flatten()
-            self.active_degree += G['adj_matrix'][:,np.argwhere(bool_isGactive).flatten()].sum(axis=1) if self.local_trans_denom_mode=='active_contacts' else G['degree']
-
-
-
-
-
-
-    ########################################################
-    ########################################################
-
-
-    def run_iteration(self, max_dt=None, default_dt=0.1):
-
-        # time_runiter_start = time.time()
-
-=======
     def run_iteration(self, default_dt=0.1, max_dt=None, tau_step=None):
         
->>>>>>> 3b3f3035
         max_dt = self.tmax if max_dt is None else max_dt
 
         if(self.tidx >= len(self.tseries)-1):
