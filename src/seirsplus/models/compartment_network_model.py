"""
Custom compartment models with contact networks
"""
# Standard Libraries
import json

# External Libraries
import networkx as networkx
import numpy as np
import scipy as scipy
import scipy.integrate

# Internal Libraries
from seirsplus.models.compartment_model_builder import CompartmentModelBuilder


class CompartmentNetworkModel():

    def __init__(self, 
                    compartments, 
                    networks,
                    mixedness=0.0, 
                    openness=0.0,
                    isolation_period=None,
                    transition_mode='exponential_rates', 
                    local_trans_denom_mode='all_contacts',
                    log_infection_info=False,
                    store_Xseries=False,
                    node_groups=None,
                    seed=None):

        #~~~~~~~~~~~~~~~~~~~~~~~~~~~~~~~~~~~~~~~~
        # Update model execution options:
        #~~~~~~~~~~~~~~~~~~~~~~~~~~~~~~~~~~~~~~~~
        if(seed is not None):
            np.random.seed(seed)
            self.seed = seed

        self.transition_mode        = transition_mode
        self.transition_timer_wt    = 1e5
        self.local_trans_denom_mode = local_trans_denom_mode
        self.log_infection_info     = log_infection_info

        #~~~~~~~~~~~~~~~~~~~~~~~~~~~~~~~~~~~~~~~~
        # Update the contact networks specifications:
        #~~~~~~~~~~~~~~~~~~~~~~~~~~~~~~~~~~~~~~~~
        self.pop_size = None # will be updated in update_networks()
        self.networks = {}
        self.update_networks(networks)

        self.mixedness = mixedness
        self.openness  = openness

        #~~~~~~~~~~~~~~~~~~~~~~~~~~~~~~~~~~~~~~~~
        # Update the compartment model configuration and parameterizations:
        #~~~~~~~~~~~~~~~~~~~~~~~~~~~~~~~~~~~~~~~~
        self.compartments    = {}
        self.infectivity_mat = {} 
        self.update_compartments(compartments)

        #~~~~~~~~~~~~~~~~~~~~~~~~~~~~~~~~~~~~~~~~
        # Initialize timekeeping:
        #~~~~~~~~~~~~~~~~~~~~~~~~~~~~~~~~~~~~~~~~
        self.t       = 0 # current sim time
        self.tmax    = 0 # max sim time (will be set when run() is called)
        self.tidx    = 0 # current index in list of timesteps
        self.tseries = np.zeros(self.pop_size*min(len(self.compartments), 10))

        # Vectors holding the time that each node has their current state:
        self.state_timer        = np.zeros((self.pop_size,1))

        # Vectors holding the isolation status and isolation time for each node:
        self.isolation          = np.zeros(self.pop_size)
        self.isolation_period   = isolation_period
        self.isolation_timer    = np.zeros(self.pop_size)
        self.totalIsolationTime = np.zeros(self.pop_size)

        #~~~~~~~~~~~~~~~~~~~~~~~~~~~~~~~~~~~~~~~~
        # Initialize compartment IDs/metadata:
        #~~~~~~~~~~~~~~~~~~~~~~~~~~~~~~~~~~~~~~~~
        self.stateID               = {}
        self.default_state         = list(self.compartments.keys())[0] # default to first compartment specified
        self.excludeFromEffPopSize = []
        self.node_flags            = [[]]*self.pop_size
        self.allNodeFlags          = set() 
        self.allCompartmentFlags   = set()
        for c, compartment in enumerate(self.compartments):
            comp_params = self.compartments[compartment]
            #----------------------------------------
            # Assign state ID number to each compartment (for internal state comparisons):
            self.stateID[compartment] = c
            #----------------------------------------
            # Update the default compartment for this model:
            if('default_state' in comp_params and comp_params['default_state']==True):
                self.default_state = compartment
            #----------------------------------------
            # Update which compartments are excluded when calculating effective population size (N):
            if('exclude_from_eff_pop' in comp_params and comp_params['exclude_from_eff_pop']==True):
                self.excludeFromEffPopSize.append(compartment)
            #----------------------------------------
            # Update which compartment flags are in use:
            if('flags' not in self.compartments[compartment]):
                self.compartments[compartment]['flags'] = []
            for flag in self.compartments[compartment]['flags']:
                self.allCompartmentFlags.add(flag)
            
        #~~~~~~~~~~~~~~~~~~~~~~~~~~~~~~~~~~~~~~~~
        # Initialize other metadata:
        #~~~~~~~~~~~~~~~~~~~~~~~~~~~~~~~~~~~~~~~~
        self.infectionLogs = []

        #~~~~~~~~~~~~~~~~~~~~~~~~~~~~~~~~~~~~~~~~
        # Initialize data series for tracking node subgroups:
        #~~~~~~~~~~~~~~~~~~~~~~~~~~~~~~~~~~~~~~~~
        self.nodeGroupData = None
        if(node_groups):
            self.nodeGroupData = {}
            for groupName, nodeList in node_groups.items():
                self.nodeGroupData[groupName] = {'nodes':   np.array(nodeList),
                                                 'mask':    np.in1d(range(self.pop_size), nodeList).reshape((self.pop_size,1))}
                for compartment in self.compartments:
                    self.nodeGroupData[groupName][compartment]    = np.zeros(self.pop_size*min(len(self.compartments), 10))
                    self.nodeGroupData[groupName][compartment][0] = np.count_nonzero(self.nodeGroupData[groupName]['mask']*self.X==self.S)

        #~~~~~~~~~~~~~~~~~~~~~~~~~~~~~~~~~~~~~~~~
        # Initialize counts/prevalences and the states of individuals:
        #~~~~~~~~~~~~~~~~~~~~~~~~~~~~~~~~~~~~~~~~
        self.counts            = {}
        self.flag_counts       = {} 
        self.track_flag_counts = True
        self.store_Xseries     = store_Xseries
        self.process_initial_states()

        #----------------------------------------
        # Initialize exogenous prevalence for each compartment:
        self.exogenous_prevalence  = {}
        for c, compartment in enumerate(self.compartments):
            comp_params = self.compartments[compartment]
            self.exogenous_prevalence[compartment] = comp_params['exogenous_prevalence']
            
    
    ########################################################
    ########################################################


    def update_networks(self, new_networks):
        if(not isinstance(new_networks, dict)):
            raise BaseException("Specify networks with a dictionary of adjacency matrices or networkx objects.")
        else:
            # Store both a networkx object and a np adjacency matrix representation of each network:
            for netID, network in new_networks.items():
                if type(network)==np.ndarray:
                    new_networks[netID] = {"networkx":  networkx.from_numpy_matrix(network), 
                                         "adj_matrix":  scipy.sparse.csr_matrix(network)}
                elif type(network)==networkx.classes.graph.Graph:
                    new_networks[netID] = {"networkx":  network, 
                                         "adj_matrix":  networkx.adj_matrix(network)}
                else:
                    raise BaseException("Network", netID, "should be specified by an adjacency matrix or networkx object.")
                # Store the number of nodes and node degrees for each network:
                new_networks[netID]["num_nodes"] = int(new_networks[netID]["adj_matrix"].shape[1])
                new_networks[netID]["degree"]    = new_networks[netID]["adj_matrix"].sum(axis=0).reshape(new_networks[netID]["num_nodes"],1)
                # Set all individuals to be active participants in this network by default:
                new_networks[netID]['active']            = np.ones(new_networks[netID]["num_nodes"])
                # Set all individuals to be inactive in this network when in isolation by default:
                new_networks[netID]["active_isolation"]  = np.zeros(new_networks[netID]["num_nodes"])
            
            self.networks.update(new_networks)

            # Ensure all networks have the same number of nodes:
            for key, network in self.networks.items():
                if(self.pop_size is None):
                    self.pop_size = network["num_nodes"]
                if(network["num_nodes"] !=  self.pop_size):
                    raise BaseException("All networks must have the same number of nodes.")


    ########################################################


    def update_compartments(self, new_compartments):
        if(isinstance(new_compartments, str) and '.json' in new_compartments):
            with open(new_compartments) as compartments_file:
                new_compartments = json.load(compartments_file)
        elif(isinstance(new_compartments, dict)):
            pass
        elif(isinstance(new_compartments, CompartmentModelBuilider)):
            new_compartments = new_compartments.compartments
        else:
            raise BaseException("Specify compartments with a dictionary or JSON file.")

        #~~~~~~~~~~~~~~~~~~~~~~~~~~~~~~~~~~~~~~~~
        # Recursively pre-process and reshape parameter values for all compartments:
        #~~~~~~~~~~~~~~~~~~~~~~~~~~~~~~~~~~~~~~~~
        def reshape_param_vals(nested_dict):
            for key, value in nested_dict.items():
                #~~~~~~~~~~~~~~~~~~~~~~~~~~~~~~~~~~~~~~~~
                # Do not recurse or reshape these params
                if(key in ['transmissibilities', 'initial_prevalence', 'exogenous_prevalence', 'default_state', 'exclude_from_eff_pop', 'flags']):
                    pass
                #~~~~~~~~~~~~~~~~~~~~~~~~~~~~~~~~~~~~~~~~
                # Recurse through sub dictionaries
                elif(isinstance(value, dict)):
                    reshape_param_vals(value)
                #~~~~~~~~~~~~~~~~~~~~~~~~~~~~~~~~~~~~~~~~
                # Convert all other parameter values to arrays corresponding to the population size:
                #~~~~~~~~~~~~~~~~~~~~~~~~~~~~~~~~~~~~~~~~
                else:
                    nested_dict[key] = np.array(value).reshape((self.pop_size, 1)) if isinstance(value, (list, np.ndarray)) else np.full(fill_value=value, shape=(self.pop_size,1))

        reshape_param_vals(new_compartments)

        #^^^^^^^^^^^^^^^^^^^^^^^^^^^^^^^^^^^^^^^^

        #~~~~~~~~~~~~~~~~~~~~~~~~~~~~~~~~~~~~~~~~
        # Recursively process transition probabilities:
        #~~~~~~~~~~~~~~~~~~~~~~~~~~~~~~~~~~~~~~~~
        def process_transition_params(nested_dict):
            for key, value in nested_dict.items():
                if(key == 'transitions' and len(value) > 0):
                    transn_dict = value
                    poststates  = list(transn_dict.keys())
                    #~~~~~~~~~~~~~~~~~~~~~~~~~~~~~~~~~~~~~~~~
                    # Ensure all transitions have a specified rate or time, as applicable:
                    #~~~~~~~~~~~~~~~~~~~~~~~~~~~~~~~~~~~~~~~~
                    self.process_transition_times(transn_dict)
                    #~~~~~~~~~~~~~~~~~~~~~~~~~~~~~~~~~~~~~~~~
                    # Decide the transition each individual will take according to given probabilities:
                    #~~~~~~~~~~~~~~~~~~~~~~~~~~~~~~~~~~~~~~~~
                    self.process_transition_probs(transn_dict)
                #~~~~~~~~~~~~~~~~~~~~~~~~~~~~~~~~~~~~~~~~
                # Recurse through sub dictionaries
                elif(isinstance(value, dict) and key != 'transitions'):
                    process_transition_params(value)
                #~~~~~~~~~~~~~~~~~~~~~~~~~~~~~~~~~~~~~~~~
                # Else do nothing
                else:
                    pass
        #----------------------------------------
        process_transition_params(new_compartments)

        #^^^^^^^^^^^^^^^^^^^^^^^^^^^^^^^^^^^^^^^^

        #~~~~~~~~~~~~~~~~~~~~~~~~~~~~~~~~~~~~~~~~
        # Transmissibility parameters are preprocessed and shaped into pairwise matrices
        #~~~~~~~~~~~~~~~~~~~~~~~~~~~~~~~~~~~~~~~~
        for compartment, comp_dict in new_compartments.items():
            transm_dict = comp_dict['transmissibilities']
            if(len(transm_dict) == 0):
                pass
            #----------------------------------------        
            if('pairwise_mode' not in transm_dict):
                transm_dict['pairwise_mode'] = 'infected' # default when not provided
            #----------------------------------------
            if('local_transm_offset_mode' not in transm_dict):
                transm_dict['local_transm_offset_mode'] = 'none' # default when not provided
            #----------------------------------------    
            self.infectivity_mat[compartment] = {}
            for G in self.networks:
                #----------------------------------------
                # Process local transmissibility parameters for each network:
                #----------------------------------------
                self.process_local_transmissibility(transm_dict, G)
                #----------------------------------------
                # Process frequency-dependent transmission offset factors for each network:
                #----------------------------------------
                self.process_local_transm_offsets(transm_dict, G)
                #----------------------------------------
                # Pre-calculate Infectivity Matrices for each network,
                # which pre-combine transmissibility, adjacency, and freq-dep offset terms.
                #----------------------------------------
                # M_G = (AB)_G * D_G
                self.infectivity_mat[compartment][G] = scipy.sparse.csr_matrix.multiply(transm_dict[G], transm_dict['offsets'][G])
            #----------------------------------------
            if('exogenous' not in transm_dict or not isinstance(transm_dict['exogenous'], (int, float))):
                transm_dict['exogenous'] = 0.0
            #----------------------------------------
            if('global' not in transm_dict or not isinstance(transm_dict['global'], (int, float))):
                transm_dict['global'] = np.sum([np.sum(transm_dict[G][transm_dict[G]!=0]) for G in  self.networks]) / max(np.sum([transm_dict[G].count_nonzero() for G in  self.networks]), 1)

        #^^^^^^^^^^^^^^^^^^^^^^^^^^^^^^^^^^^^^^^^

        #~~~~~~~~~~~~~~~~~~~~~~~~~~~~~~~~~~~~~~~~
        # Check the initial and exogenous_prevalence params for each compartment, defaulting to 0 when missing or invalid:
        #~~~~~~~~~~~~~~~~~~~~~~~~~~~~~~~~~~~~~~~~
        for compartment, comp_dict in new_compartments.items():
            if('initial_prevalence' not in comp_dict or not isinstance(comp_dict['initial_prevalence'], (int, float))):
                comp_dict['initial_prevalence'] = 0.0
            if('exogenous_prevalence' not in comp_dict or not isinstance(comp_dict['exogenous_prevalence'], (int, float))):
                comp_dict['exogenous_prevalence'] = 0.0

        #^^^^^^^^^^^^^^^^^^^^^^^^^^^^^^^^^^^^^^^^

        #~~~~~~~~~~~~~~~~~~~~~~~~~~~~~~~~~~~~~~~~
        # Update the model object with the new processed compartments
        #~~~~~~~~~~~~~~~~~~~~~~~~~~~~~~~~~~~~~~~~
        self.compartments.update(new_compartments)


    ########################################################
    ########################################################


    def calc_propensities(self):

        propensities     = []
        transitions      = []

        for compartment, comp_params in self.compartments.items():

            # Skip calculations for this compartment if no nodes are in this state:
            if(not np.any(self.X==self.stateID[compartment])):
                continue

            #----------------------------------------
            # Dict to store calcualted propensities of local infection for each infectious state
            # so that these local propensity terms do not have to be calculated more than once 
            # if needed for multiple susceptible states
            propensity_infection_local = {}

            #~~~~~~~~~~~~~~~~~~~~~~~~~~~~~~~~~~~~~~~~
            # Calc propensities of temporal transitions:
            #~~~~~~~~~~~~~~~~~~~~~~~~~~~~~~~~~~~~~~~~
            for destState, transition_params in comp_params['transitions'].items():
                if(destState not in self.compartments):
                    print("Destination state", destState, "is not a defined compartment.")
                    continue

                if(self.transition_mode == 'time_in_state'):
                    propensity_temporal_transition = (self.transition_timer_wt * (np.greater(self.state_timer, transition_params['time']) & (self.X==self.stateID[compartment])) * transition_params['active_path']) if any(transition_params['time']) else np.zeros_like(self.X)

                else: # exponential_rates
                    propensity_temporal_transition = transition_params['rate'] * (self.X==self.stateID[compartment]) * transition_params['active_path']

                propensities.append(propensity_temporal_transition)
                transitions.append({'from':compartment, 'to':destState, 'type':'temporal'})

            #~~~~~~~~~~~~~~~~~~~~~~~~~~~~~~~~~~~~~~~~
            # Calc propensities of transmission-induced transitions:
            #~~~~~~~~~~~~~~~~~~~~~~~~~~~~~~~~~~~~~~~~
            for infectiousState, susc_params in comp_params['susceptibilities'].items():
                if(infectiousState not in self.compartments):
                    print("Infectious state", infectiousState, "is not a defined compartment.")
                    continue

                # Skip calculations for this infectious compartment if no nodes are in this state:
                if(not np.any(self.X==self.stateID[infectiousState])):
                    continue

                #----------------------------------------
                # Compute the local transmission propensity terms for individuals in each contact network
                #----------------------------------------
                if(infectiousState not in propensity_infection_local):

                    propensity_infection_local[infectiousState] = np.zeros((self.pop_size, 1))

                    denom_numContacts = np.zeros((self.pop_size, 1))

                    #----------------------------------------
                    # Get the number of contacts relevant for the local transmission denominator for each individual:
                    for netID, G in self.networks.items():
                        bool_isGactive    = (((G['active']!=0)&(self.isolation==0)) | ((G['active_isolation']!=0)&(self.isolation!=0))).flatten()
                        denom_numContacts += G['adj_matrix'][:,np.argwhere(bool_isGactive).flatten()].sum(axis=1) if self.local_trans_denom_mode=='active_contacts' else G['degree']

                    #----------------------------------------
                    # Compute the local transmission propensity terms:
                    #----------------------------------------
                    for netID, G in self.networks.items():

                        M = self.infectivity_mat[infectiousState][netID]

                        #----------------------------------------
                        # Determine which individuals need local transmission propensity calculated (active in G and infectible, non-zero propensity)
                        # and which individuals are relevant in these calculations (active in G and infectious):
                        #----------------------------------------
                        bool_isGactive    = (((G['active']!=0)&(self.isolation==0)) | ((G['active_isolation']!=0)&(self.isolation!=0))).flatten()
                        bin_isGactive     = [1 if i else 0 for i in bool_isGactive]

                        bool_isInfectious = (self.X==self.stateID[infectiousState]).flatten()
                        j_isInfectious    = np.argwhere(bool_isInfectious).flatten()

                        bool_hasGactiveInfectiousContacts = np.asarray(scipy.sparse.csr_matrix.dot(M, scipy.sparse.diags(bin_isGactive))[:,j_isInfectious].sum(axis=1).astype(bool)).flatten()

                        bool_isInfectible = (bool_isGactive & bool_hasGactiveInfectiousContacts)
                        i_isInfectible    = np.argwhere(bool_isInfectible).flatten()

                        #----------------------------------------
                        # Compute the local transmission propensity terms for individuals in the current contact network G
                        #----------------------------------------
                        propensity_infection_local[infectiousState][i_isInfectible] += np.divide( scipy.sparse.csr_matrix.dot(M[i_isInfectible,:][:,j_isInfectious], (self.X==self.stateID[infectiousState])[j_isInfectious]), denom_numContacts[i_isInfectible], out=np.zeros_like(propensity_infection_local[infectiousState][i_isInfectible]), where=denom_numContacts[i_isInfectible]!=0 )

                #----------------------------------------
                # Compute the propensities of infection for individuals across all transmission modes (exogenous, global, local over all networks)
                #----------------------------------------
                transm_params = self.compartments[infectiousState]['transmissibilities']

                propensity_infection = ((self.X==self.stateID[compartment]) * 
                                        (
                                            susc_params['susceptibility'] *
                                            (    
                                                 (self.openness) * (transm_params['exogenous']*self.exogenous_prevalence[compartment])
                                             + (1-self.openness) * (
                                                                        (self.mixedness) * ((transm_params['global']*self.counts[infectiousState][self.tidx])/self.N[self.tidx])
                                                                    + (1-self.mixedness) * (propensity_infection_local[infectiousState])
                                                                   )
                                            )
                                        ))

                #----------------------------------------
                # Compute the propensities of each possible infection-induced transition according to the disease progression paths of each individual:
                #----------------------------------------
                for destState, transition_params in susc_params['transitions'].items():
                    if(destState not in self.compartments):
                        print("Destination state", destState, "is not a defined compartment.")
                        continue

                    propensity_infection_transition = propensity_infection * transition_params['active_path']

                    propensities.append(propensity_infection_transition)
                    transitions.append({'from':compartment, 'to':destState, 'type':'infection'})

            #^^^^^^^^^^^^^^^^^^^^^^^^^^^^^^^^^^^^^^^^
        
        #^^^^^^^^^^^^^^^^^^^^^^^^^^^^^^^^^^^^^^^^

        propensities = np.hstack(propensities) if len(propensities)>0 else np.array([[]])

        return propensities, transitions
        

    ########################################################
    ########################################################


    def run_iteration(self, max_dt=None, default_dt=0.1):

        max_dt = self.tmax if max_dt is None else max_dt

        if(self.tidx >= len(self.tseries)-1):
            # Room has run out in the timeseries storage arrays; double the size of these arrays:
            self.increase_data_series_length()

        #~~~~~~~~~~~~~~~~~~~~~~~~~~~~~~~~~~~~~~~~
        # Generate 2 random numbers uniformly distributed in (0,1)
        #~~~~~~~~~~~~~~~~~~~~~~~~~~~~~~~~~~~~~~~~
        r1 = np.random.rand()
        r2 = np.random.rand()

        #~~~~~~~~~~~~~~~~~~~~~~~~~~~~~~~~~~~~~~~~
        # Calculate propensities
        #~~~~~~~~~~~~~~~~~~~~~~~~~~~~~~~~~~~~~~~~
        propensities, transitions = self.calc_propensities()

        if(propensities.sum() > 0):

            #~~~~~~~~~~~~~~~~~~~~~~~~~~~~~~~~~~~~~~~~
            # Calculate alpha
            #~~~~~~~~~~~~~~~~~~~~~~~~~~~~~~~~~~~~~~~~
            propensities_flat   = propensities.ravel(order='F')
            cumsum              = propensities_flat.cumsum()
            alpha               = propensities_flat.sum()

            #~~~~~~~~~~~~~~~~~~~~~~~~~~~~~~~~~~~~~~~~
            # Compute the time until the next event takes place
            #~~~~~~~~~~~~~~~~~~~~~~~~~~~~~~~~~~~~~~~~
            tau = (1/alpha)*np.log(float(1/r1))

            #----------------------------------------
            # If the time to next event exceeds the max allowed interval,
            # advance the system time by the max allowed interval,
            # but do not execute any events (recalculate Gillespie interval/event next iteration)
            if(tau > max_dt):

                # Advance time by max_dt step
                self.t           += max_dt
                self.state_timer += max_dt
                self.tidx        += 1

                # Update isolation timers/statuses
                i_isolated = np.argwhere(self.isolation==1).flatten()
                self.isolation_timer[i_isolated]    += max_dt
                self.totalIsolationTime[i_isolated] += max_dt
                if(self.isolation_period is not None):
                    i_exitingIsolation = np.argwhere(self.isolation_timer >= self.isolation_period).flatten()
                    for i in i_exitingIsolation:
                        self.set_isolation(node=i, isolation=False)

                # return without any further event execution
                self.update_data_series()
                return True

                #----------------------------------------

            else:
                # Advance time by tau
                self.t           += tau
                self.state_timer += tau
                self.tidx        += 1

            #~~~~~~~~~~~~~~~~~~~~~~~~~~~~~~~~~~~~~~~~
            # Compute which event takes place
            #~~~~~~~~~~~~~~~~~~~~~~~~~~~~~~~~~~~~~~~~
            transitionIdx  = np.searchsorted(cumsum,r2*alpha)
            transitionNode = transitionIdx % self.pop_size
            transition     = transitions[ int(transitionIdx/self.pop_size) ]

            #~~~~~~~~~~~~~~~~~~~~~~~~~~~~~~~~~~~~~~~~
            # Perform updates triggered by event:
            #~~~~~~~~~~~~~~~~~~~~~~~~~~~~~~~~~~~~~~~~
            assert(self.X[transitionNode]==self.stateID[transition['from']]), "Assertion error: Node "+str(transitionNode)+" has unexpected current state "+str(self.X[transitionNode])+" given the intended transition of "+transition['from']+"->"+transition['to']+"."
            self.set_state(transitionNode, transition['to']) # self.X[transitionNode] = self.stateID[transition['to']]
            self.state_timer[transitionNode] = 0.0
            # TODO: some version of this?   self.testedInCurrentState[transitionNode] = False

            #~~~~~~~~~~~~~~~~~~~~~~~~~~~~~~~~~~~~~~~~
            # Save information about infection events when they occur:
            #~~~~~~~~~~~~~~~~~~~~~~~~~~~~~~~~~~~~~~~~
            if(self.log_infection_info and transition['type']=='infection'):
                infectionLog = {'t':                  self.t,
                                'infected_node':      transitionNode,
                                'preInfectionState':  transition['from'],
                                'postInfectionState': transition['to'],
                                'contact_info':       {} 
                                }
                for netID, G in self.networks.items():
                    infectionLog['contact_info'].update({'num_contacts':G['degree'][transitionNode,0],
                                                         'contacts_states': self.X[ np.argwhere(G['adj_matrix'][transitionNode,:]>0) ].flatten().tolist(),
                                                         'contacts_isolations': self.isolation[ np.argwhere(G['adj_matrix'][transitionNode,:]>0) ].flatten().tolist()
                                                        })
                self.infectionLogs.append(infectionLog)

        #~~~~~~~~~~~~~~~~~~~~~~~~~~~~~~~~~~~~~~~~

        else: # propensities.sum() == 0
            # No tau calculated, advance time by default step
            tau               = default_dt
            self.t           += tau
            self.state_timer += tau
            self.tidx        += 1

        #~~~~~~~~~~~~~~~~~~~~~~~~~~~~~~~~~~~~~~~~
        
        self.update_data_series()

        #~~~~~~~~~~~~~~~~~~~~~~~~~~~~~~~~~~~~~~~~

        # Update isolation timers/statuses
        i_isolated = np.argwhere(self.isolation==1).flatten()
        self.isolation_timer[i_isolated]    += tau
        self.totalIsolationTime[i_isolated] += tau
        if(self.isolation_period is not None):
            i_exitingIsolation = np.argwhere(self.isolation_timer >= self.isolation_period).flatten()
            for i in i_exitingIsolation:
                self.set_isolation(node=i, isolation=False)

        #~~~~~~~~~~~~~~~~~~~~~~~~~~~~~~~~~~~~~~~~
        # Terminate if tmax reached:
        #~~~~~~~~~~~~~~~~~~~~~~~~~~~~~~~~~~~~~~~~
        if(self.t >= self.tmax):
            self.finalize_data_series()
            return False

        #~~~~~~~~~~~~~~~~~~~~~~~~~~~~~~~~~~~~~~~~

        return True


    ########################################################


    def run(self, T, checkpoints=None, max_dt=None, default_dt=0.1):
        if(T>0):
            self.tmax += T
        else:
            return False

        if(max_dt is None and self.transition_mode=='time_in_state'):
            max_dt = 1

        #~~~~~~~~~~~~~~~~~~~~~~~~~~~~~~~~~~~~~~~~
        # Pre-process checkpoint values:
        #~~~~~~~~~~~~~~~~~~~~~~~~~~~~~~~~~~~~~~~~
        # TODO 

        #%%%%%%%%%%%%%%%%%%%%%%%%%%%%%%%%%%%%%%%%
        # Run the simulation loop:
        #%%%%%%%%%%%%%%%%%%%%%%%%%%%%%%%%%%%%%%%%
        running     = True
        while running:

            print(self.t)

            running = self.run_iteration(max_dt, default_dt)

            #~~~~~~~~~~~~~~~~~~~~~~~~~~~~~~~~~~~~~~~~
            # Handle checkpoints if applicable:
            #~~~~~~~~~~~~~~~~~~~~~~~~~~~~~~~~~~~~~~~~
            # TODO

        #^^^^^^^^^^^^^^^^^^^^^^^^^^^^^^^^^^^^^^^^

        self.finalize_data_series()

        return True
    

    ########################################################
    ########################################################


    def update_data_series(self):
<<<<<<< HEAD
        """
        Stores the current time and state values in arrays that store these values 
        for every time step in the simulation --  builds up time series. 
        Also updates time series for counts of individuals with given flag(s) or individuals 
        in user-specified node groups as applicable.
        """
=======
        #~~~~~~~~~~~~~~~~~~~~~~~~~~~~~~~~~~~~~~~~
>>>>>>> f2cc6630
        # Update the time series:
        self.tseries[self.tidx]     = self.t
        #~~~~~~~~~~~~~~~~~~~~~~~~~~~~~~~~~~~~~~~~
        # Update the data series of counts of nodes in each compartment:
        for compartment in self.compartments:
            self.counts[compartment][self.tidx] = np.count_nonzero(self.X==self.stateID[compartment])
            #------------------------------------
            if(compartment not in self.excludeFromEffPopSize):
                self.N[self.tidx] += self.counts[compartment][self.tidx]
        #~~~~~~~~~~~~~~~~~~~~~~~~~~~~~~~~~~~~~~~~
        # Update the data series of counts of nodes with each flag:
        if(self.track_flag_counts):
            for flag in self.allCompartmentFlags.union(self.allNodeFlags):
                flag_count = len(self.get_individuals_by_flag(flag))
                self.flag_counts[flag][self.tidx] = flag_count
        
        #~~~~~~~~~~~~~~~~~~~~~~~~~~~~~~~~~~~~~~~~
        # Store system states
        if(self.store_Xseries):
            self.Xseries[self.tidx,:] = self.X.T

        #~~~~~~~~~~~~~~~~~~~~~~~~~~~~~~~~~~~~~~~~
        # Store system states for specified subgroups
        if(self.nodeGroupData):
            for groupName in self.nodeGroupData:
                for compartment in self.compartments:
                    self.nodeGroupData[groupName][compartment][self.tidx] = np.count_nonzero(self.nodeGroupData[groupName]['mask']*self.X==self.stateID[compartment])
                    #------------------------------------
                    if(compartment not in self.excludeFromEffPopSize):
                        self.nodeGroupData[groupName]['N'][self.tidx] += self.counts[compartment][self.tidx]


    ########################################################


    def increase_data_series_length(self):
        #~~~~~~~~~~~~~~~~~~~~~~~~~~~~~~~~~~~~~~~~
        # Allocate more entries for the time series:
        self.tseries = np.pad(self.tseries, [(0, self.pop_size*min(len(self.compartments), 10))], mode='constant', constant_values=0)
        #~~~~~~~~~~~~~~~~~~~~~~~~~~~~~~~~~~~~~~~~
        # Allocate more entries for the data series of counts of nodes in each compartment:
        for compartment in self.compartments:
            self.counts[compartment] = np.pad(self.counts[compartment], [(0, self.pop_size*min(len(self.compartments), 10))], mode='constant', constant_values=0)
        #------------------------------------
        self.N = np.pad(self.N, [(0, self.pop_size*min(len(self.compartments), 10))], mode='constant', constant_values=0)
        #~~~~~~~~~~~~~~~~~~~~~~~~~~~~~~~~~~~~~~~~
        # Allocate more entries for the data series of counts of nodes with each flag:
        if(self.track_flag_counts):
            for flag in self.allCompartmentFlags.union(self.allNodeFlags):
                self.flag_counts[flag] = np.pad(self.flag_counts[flag], [(0, self.pop_size*min(len(self.compartments), 10))], mode='constant', constant_values=0)
        
        #~~~~~~~~~~~~~~~~~~~~~~~~~~~~~~~~~~~~~~~~
        # Store system states
        if(self.store_Xseries):
            self.Xseries = self.Xseries[:self.tidx+1, :]

        #~~~~~~~~~~~~~~~~~~~~~~~~~~~~~~~~~~~~~~~~
        # Store system states for specified subgroups
        if(self.nodeGroupData):
            for groupName in self.nodeGroupData:
                for compartment in self.compartments:
                    self.nodeGroupData[groupName][compartment] = np.pad(self.nodeGroupData[groupName][compartment], [(0, self.pop_size*min(len(self.compartments), 10))], mode='constant', constant_values=0)
                #------------------------------------
                self.nodeGroupData[groupName]['N'] = np.pad(self.nodeGroupData[groupName]['N'], [(0, self.pop_size*min(len(self.compartments), 10))], mode='constant', constant_values=0)
                #------------------------------------
                # TODO: Allocate more entries for the data series of counts of nodes that have certain conditions?
                #        - infected, tested, vaccinated, positive, etc?


    ########################################################
    

    def finalize_data_series(self):
        #~~~~~~~~~~~~~~~~~~~~~~~~~~~~~~~~~~~~~~~~
        # Finalize the time series:
        self.tseries = np.array(self.tseries, dtype=float)[:self.tidx+1]
        #~~~~~~~~~~~~~~~~~~~~~~~~~~~~~~~~~~~~~~~~
        # Finalize the data series of counts of nodes in each compartment:
        for compartment in self.compartments:
            self.counts[compartment] = np.array(self.counts[compartment], dtype=float)[:self.tidx+1]
        #------------------------------------
        self.N = np.array(self.N, dtype=float)[:self.tidx+1]
        #----------------------------------------
        # TODO: Finalize the data series of counts of nodes that have certain conditions?
        #        - infected, tested, vaccinated, positive, etc?
        
        #~~~~~~~~~~~~~~~~~~~~~~~~~~~~~~~~~~~~~~~~
        # Store system states
        if(self.store_Xseries):
            self.Xseries = self.Xseries[:self.tidx+1, :]

        #~~~~~~~~~~~~~~~~~~~~~~~~~~~~~~~~~~~~~~~~
        # Store system states for specified subgroups
        if(self.nodeGroupData):
            for groupName in self.nodeGroupData:
                for compartment in self.compartments:
                    self.nodeGroupData[groupName][compartment] = np.array(self.nodeGroupData[groupName][compartment], dtype=float)[:self.tidx+1]
                #------------------------------------
                self.nodeGroupData[groupName]['N'] = np.array(self.nodeGroupData[groupName]['N'], dtype=float)[:self.tidx+1]
                #------------------------------------
                # TODO: Finalize the data series of counts of nodes that have certain conditions?
                #        - infected, tested, vaccinated, positive, etc?

    
    ########################################################
    ########################################################


    def process_transition_times(self, transn_dict):
        #~~~~~~~~~~~~~~~~~~~~~~~~~~~~~~~~~~~~~~~~
        # Ensure all transitions have a specified rate or time, as applicable:
        #~~~~~~~~~~~~~~~~~~~~~~~~~~~~~~~~~~~~~~~~
        poststates  = list(transn_dict.keys())
        for poststate in poststates:
            if(self.transition_mode=='exponential_rates'):
                if('rate' in transn_dict[poststate]):
                    # Rate(s) provided, simply ensure correct shape:
                    transn_dict[poststate]['rate'] = np.array(transn_dict[poststate]['rate']).reshape((self.pop_size,1))
                elif('time' in transn_dict[poststate]):
                    # Time(s) provided, compute rates as inverse of times:
                    transn_dict[poststate]['rate'] = np.array(1/transn_dict[poststate]['time']).reshape((self.pop_size,1))
            elif(self.transition_mode=='time_in_state'):
                if('time' in transn_dict[poststate]):
                    # Rate(s) provided, simply ensure correct shape:
                    transn_dict[poststate]['time'] = np.array(transn_dict[poststate]['time']).reshape((self.pop_size,1))
                elif('rate' in transn_dict[poststate]):
                    # Rate(s) provided, compute rates as inverse of rates:
                    transn_dict[poststate]['time'] = np.array(1/transn_dict[poststate]['rate']).reshape((self.pop_size,1))
            else:
                raise BaseException("Unrecognized transmission_mode, "+self.transmission_mode+", provided.")


    ########################################################


    def process_transition_probs(self, transn_dict):
        #~~~~~~~~~~~~~~~~~~~~~~~~~~~~~~~~~~~~~~~~
        # Decide the transition each individual will take according to given probabilities:
        #~~~~~~~~~~~~~~~~~~~~~~~~~~~~~~~~~~~~~~~~
        poststates  = list(transn_dict.keys())
        probs = []
        for poststate in poststates:
            try:             
                prob = transn_dict[poststate]['prob']
                prob = np.array(prob).reshape((self.pop_size, 1)) if isinstance(prob, (list, np.ndarray)) else np.full(fill_value=prob, shape=(self.pop_size,1))
                transn_dict[poststate]['prob'] = prob
                probs.append(prob)
            except KeyError: 
                if(len(poststates) == 1):
                    transn_dict[poststate]['prob'] = np.ones(shape=(self.pop_size,1))
                    probs.append(transn_dict[poststate]['prob']) 
                else:
                    print("Multiple transitions specified, but not all probabilities provided: Assuming equiprobable.")
                    transn_dict[poststate]['prob'] = np.full(1/len(poststates), shape=(self.pop_size,1))
                    probs.append(transn_dict[poststate]['prob']) 
        probs = np.array(probs).reshape((len(poststates), self.pop_size))
        #----------------------------------------
        rands = [poststates[np.random.choice(len(poststates), p=probs[:,i])] for i in range(self.pop_size)]
        #----------------------------------------
        for poststate in transn_dict:
            transn_dict[poststate]["active_path"] = np.array([1 if rands[i]==poststate else 0 for i in range(self.pop_size)]).reshape((self.pop_size,1))


    ########################################################


    def process_local_transmissibility(self, transm_dict, network):

        #----------------------------------------
        # Process local transmissibility parameters for each network:
        #----------------------------------------
        try:
            # Use transmissibility values provided for this network if given,
            # else us transmissibility values provided under generic 'local' key.
            # (If neither of these are provided, defaults to 0 transmissibility in except)
            local_transm_vals = transm_dict[network] if network in transm_dict else transm_dict['local']
            #----------------------------------------
            # Convert transmissibility value(s) to np array:
            local_transm_vals = np.array(local_transm_vals) if isinstance(local_transm_vals, (list, np.ndarray)) else np.full(fill_value=local_transm_vals, shape=(self.pop_size,1))
            #----------------------------------------
            # Generate matrix of pairwise transmissibility values:
            if(local_transm_vals.ndim == 2 and local_transm_vals.shape[0] == self.pop_size and local_transm_vals.shape[1] == self.pop_size):
                net_transm_mat = local_transm_vals
            elif((local_transm_vals.ndim == 1 and local_transm_vals.shape[0] == self.pop_size) or (local_transm_vals.ndim == 2 and (local_transm_vals.shape[0] == self.pop_size or local_transm_vals.shape[1] == self.pop_size))):
                local_transm_vals = local_transm_vals.reshape((self.pop_size,1))
                # Pre-multiply beta values by the adjacency matrix ("transmission weight connections")
                A_beta_pairwise_byInfected = scipy.sparse.csr_matrix.multiply(self.networks[network]["adj_matrix"], local_transm_vals.T).tocsr()
                A_beta_pairwise_byInfectee = scipy.sparse.csr_matrix.multiply(self.networks[network]["adj_matrix"], local_transm_vals).tocsr()    
                #------------------------------
                # Compute the effective pairwise beta values as a function of the infected/infectee pair:
                if(transm_dict['pairwise_mode'].lower() == 'infected'):
                    net_transm_mat = A_beta_pairwise_byInfected
                elif(transm_dict['pairwise_mode'].lower() == 'infectee'):
                    net_transm_mat = A_beta_pairwise_byInfectee
                elif(transm_dict['pairwise_mode'].lower() == 'min'):
                    net_transm_mat = scipy.sparse.csr_matrix.minimum(A_beta_pairwise_byInfected, A_beta_pairwise_byInfectee)
                elif(transm_dict['pairwise_mode'].lower() == 'max'):
                    net_transm_mat = scipy.sparse.csr_matrix.maximum(A_beta_pairwise_byInfected, A_beta_pairwise_byInfectee)
                elif(transm_dict['pairwise_mode'].lower() == 'mean' or transm_dict['pairwise_mode'] is None):
                    net_transm_mat = (A_beta_pairwise_byInfected + A_beta_pairwise_byInfectee)/2
                else:
                    raise BaseException("Unrecognized pairwise_mode value (support for 'infected', 'infectee', 'min', 'max', and 'mean').")
            else:
                raise BaseException("Invalid data type/shape for transmissibility values.")
            #----------------------------------------
            # Store the pairwise transmissibility matrix in the compartments dict
            transm_dict[network] = net_transm_mat
        except KeyError:
            # print("Transmissibility values not given for \""+str(G)+"\" network -- defaulting to 0.")
            transm_dict[network] = scipy.sparse.csr_matrix(np.zeros(shape=(self.pop_size, self.pop_size)))


    ########################################################


    def process_local_transm_offsets(self, transm_dict, network):
        #----------------------------------------
        # Process frequency-dependent transmission offset factors for each network:
        #----------------------------------------
        if('offsets' not in transm_dict):
            transm_dict['offsets'] = {}
        #----------------------------------------
        try:
            omega_vals = transm_dict['offsets'][network]
            #----------------------------------------
            # Convert omega value(s) to np array:
            omega_vals = np.array(omega_vals) if isinstance(omega_vals, (list, np.ndarray)) else np.full(fill_value=omega_vals, shape=(self.pop_size,1))
            #----------------------------------------
            # Store 2d np matrix of pairwise omega values:
            if(omega_vals.ndim == 2 and omega_vals.shape[0] == self.pop_size and omega_vals.shape[1] == self.pop_size):
                nested_dic[G+"_omega"] = omega_vals
            else:
                raise BaseException("Explicit omega values should be specified as an NxN 2d array. Else leave unspecified and omega values will be automatically calculated according to local_transm_offset_mode.")
        except KeyError:
            #----------------------------------------
            # Automatically generate omega matrix according to local_transm_offset_mode:
            if(transm_dict['local_transm_offset_mode'].lower() == 'pairwise_log'):
                with np.errstate(divide='ignore'): # ignore log(0) warning, then convert log(0) = -inf -> 0.0
                    omega = np.log(np.maximum(self.networks[network]["degree"],2))/np.log(np.mean(self.networks[network]["degree"])) 
                    omega[np.isneginf(omega)] = 0.0
            elif(transm_dict['local_transm_offset_mode'].lower() == 'pairwise_linear'):
                omega = np.maximum(self.networks[network]["degree"],2)/np.mean(self.networks[network]["degree"])
            elif(transm_dict['local_transm_offset_mode'].lower() == 'none'):
                omega = np.ones(shape=(self.pop_size, self.pop_size))
            else:
                raise BaseException("Unrecognized local_transm_offset_mode value (support for 'pairwise_log', 'pairwise_linear', and 'none').")
            omega_pairwise_byInfected = scipy.sparse.csr_matrix.multiply(self.networks[network]["adj_matrix"], omega.T).tocsr()
            omega_pairwise_byInfectee = scipy.sparse.csr_matrix.multiply(self.networks[network]["adj_matrix"], omega).tocsr()
            omega_mat = (omega_pairwise_byInfected + omega_pairwise_byInfectee)/2
            #----------------------------------------
            # Store the pairwise omega matrix in the compartments dict
            transm_dict['offsets'][network] = omega_mat


    ########################################################


    def process_initial_states(self):
        
        #----------------------------------------
        # Determine the iniital counts for each state given their specified initial prevalences
        initCountTotal = 0
        for c, compartment in enumerate(self.compartments):
            comp_params = self.compartments[compartment]
            #----------------------------------------
            # Instantiate data series for counts of nodes in each compartment:
            self.counts[compartment] = np.zeros(self.pop_size*min(len(self.compartments), 10))
            #----------------------------------------
            # Set initial counts for each compartment:
            if(comp_params['initial_prevalence'] > 0):
                self.counts[compartment][0] = min( max(int(self.pop_size*comp_params['initial_prevalence']),1), self.pop_size-initCountTotal )
                initCountTotal += self.counts[compartment][0]
            
        #----------------------------------------
        # Initialize remaining counts to the designated default compartment:
        if(initCountTotal < self.pop_size):
            if(self.default_state is not None):
                self.counts[self.default_state][0] = self.pop_size - initCountTotal
            else:
                raise BaseException("A default compartment must be designated ('default_state':True in config) when the total initial count is less than the population size.")

        #----------------------------------------
        # Initialize data series for effective population size (N):
        self.N = np.zeros(self.pop_size*min(len(self.compartments), 10))
        for c, compartment in enumerate(self.compartments):
            if(compartment not in self.excludeFromEffPopSize):
                self.N[0] += self.counts[compartment][0]

        #~~~~~~~~~~~~~~~~~~~~~~~~~~~~~~~~~~~~~~~~
        # Initialize the states of individuals:
        #~~~~~~~~~~~~~~~~~~~~~~~~~~~~~~~~~~~~~~~~
        self.X = np.concatenate([[self.stateID[comp]]*int(self.counts[comp][0]) for comp in self.compartments]).reshape((self.pop_size,1))
        np.random.shuffle(self.X)

        if(self.store_Xseries):
            self.Xseries        = np.zeros(shape=(6*self.pop_size, self.pop_size), dtype='uint8')
            self.Xseries[0,:]   = self.X.T

        #~~~~~~~~~~~~~~~~~~~~~~~~~~~~~~~~~~~~~~~~

        #----------------------------------------
        # Determine the iniital counts for each flag
        if(self.track_flag_counts):
            for flag in self.allCompartmentFlags.union(self.allNodeFlags):
                #----------------------------------------
                # Instantiate data series for counts of nodes with each flag:
                self.flag_counts[flag] = np.zeros(self.pop_size*min(len(self.compartments), 10))
                #----------------------------------------
                # Set initial counts for each flag:
                flag_count = len(self.get_individuals_by_flag(flag))
                self.flag_counts[flag][0] = flag_count

        #~~~~~~~~~~~~~~~~~~~~~~~~~~~~~~~~~~~~~~~~

        self.update_data_series()


    ########################################################
    ########################################################


    def set_state(self, node, state):
        # Using this function instead of setting self.X directly ensures that the data series are updated whenever a state changes.
        nodes = [node] if not isinstance(node, (list, np.ndarray)) else node
        for i in nodes:
            if(state in self.compartments):
                self.X[i] = self.stateID[state]
            elif(state in self.stateID):
                self.X[i] = state
            else:
                print("Unrecognized state, "+str(state)+". No state update performed.")
                return
        self.update_data_series()


    ########################################################


    def set_transition_rate(self, compartment, to, rate):
        # Note that it only makes sense to set a rate for temporal transitions.
        compartments = [compartment] if not isinstance(compartment, (list, np.ndarray)) else compartment
        destStates   = [to] if not isinstance(to, (list, np.ndarray)) else to
        for compartment in compartments:
            transn_dict = self.compartments[compartment]['transitions']
            for destState in destStates:
                try:
                    transn_dict[destState]['rate'] = rate
                    transn_dict[destState]['time'] = 1/rate
                except KeyError:
                    transn_dict[destState] = {'rate': rate}
                    transn_dict[destState] = {'time': 1/rate}
            self.process_transition_times(transn_dict)
            # process probs in case a new transition was added above
            self.process_transition_probs(transn_dict) 


    ########################################################


    def set_transition_time(self, compartment, to, time):
        # Note that it only makes sense to set a time for temporal transitions.
        compartments = [compartment] if not isinstance(compartment, (list, np.ndarray)) else compartment
        destStates   = [to] if not isinstance(to, (list, np.ndarray)) else to
        for compartment in compartments:
            transn_dict = self.compartments[compartment]['transitions']
            for destState in destStates:
                try:
                    transn_dict[destState]['time'] = time
                    transn_dict[destState]['rate'] = 1/time
                except KeyError:
                    transn_dict[destState] = {'time': time}
                    transn_dict[destState] = {'rate': 1/time}
            self.process_transition_times(transn_dict)
            # process probs in case a new transition was added above
            self.process_transition_probs(transn_dict) 


    ########################################################


    def set_transition_probability(self, compartment, probs_dict, upon_exposure_to=None):
        compartments     = [compartment] if not isinstance(compartment, (list, np.ndarray)) else compartment
        infectiousStates = [upon_exposure_to] if (not isinstance(upon_exposure_to, (list, np.ndarray)) and upon_exposure_to is not None) else upon_exposure_to
        for compartment in compartments:
            if(upon_exposure_to is None):
                transn_dict = self.compartments[compartment]['transitions']
                for destState in probs_dict:    
                    try:
                        transn_dict[destState]['prob'] = probs_dict[destState]
                    except KeyError:
                        # print("Compartment", compartment, "has no specified transition to", destState, "for which to set a probability.")
                        transn_dict[destState] = {'prob': probs_dict[destState]}
            else:
                for infectiousState in infectiousStates:
                    transn_dict = self.compartments[compartment]['susceptibilities'][infectiousState]['transitions']
                    for destState in probs_dict:    
                        try:
                            transn_dict[destState]['prob'] = probs_dict[destState]
                        except KeyError:
                            # print("Compartment", compartment, "has no specified transition to", destState, "for which to set a probability.")
                            transn_dict[destState] = {'prob': probs_dict[destState]}
            self.process_transition_probs(transn_dict)


    ########################################################


    def set_susceptibility(self, compartment, to, susceptibility):
        compartments     = [compartment] if not isinstance(compartment, (list, np.ndarray)) else compartment
        infectiousStates = [to] if not isinstance(to, (list, np.ndarray)) else to
        susceptibility   = np.array(susceptibility).reshape((self.pop_size,1))
        for compartment in compartments:
            for infectiousState in infectiousStates:
                susc_dict = self.compartments[compartment]['susceptibilities']
                try:
                    susc_dict[infectiousState]['susceptibility'] = susceptibility
                except KeyError:
                    susc_dict[infectiousState] = {'susceptibility': susceptibility}


    ########################################################


    def set_transmissibility(self, compartment, transm_mode, transmissibility):
        compartments = [compartment] if not isinstance(compartment, (list, np.ndarray)) else compartment
        transmModes  = [transm_mode] if not isinstance(transm_mode, (list, np.ndarray)) else transm_mode
        for compartment in compartments:
            transm_dict = self.compartments[compartment]['transmissibilities']
            for transmMode in transmModes:
                #----------------------------------------
                # Handle update to local transmissibility over the specified network:
                if(transmMode in self.networks):
                    transm_dict[transmMode] = transmissibility
                    self.process_local_transmissibility(transm_dict, transmMode)
                    #----------------------------------------
                    # Re-calculate Infectivity Matrices for updated compartments/networks,
                    # which pre-combine transmissibility, adjacency, and freq-dep offset terms.
                    #----------------------------------------
                    # M_G = (AB)_G * D_G
                    self.infectivity_mat[compartment][transmMode] = scipy.sparse.csr_matrix.multiply(transm_dict[transmMode], transm_dict['offsets'][transmMode])
                #----------------------------------------
                # Handle update to exogenous transmissibility:
                elif(transmMode=='exogenous'):
                    transm_dict['exogenous'] = np.array(transmissibility).reshape((self.pop_size,1))
                    self.exogenous_prevalence[compartment] = transm_dict['exogenous']
                #----------------------------------------
                else:
                    print("Transmission mode,", transmMode, "not recognized (expected 'exogenous', or network name in "+str(list(self.networks.keys()))+"); no update.")
            #----------------------------------------
            # Re-calculate global transmissibility as the mean of local transmissibilities.
            #----------------------------------------
            transm_dict['global'] = np.sum([np.sum(transm_dict[G][transm_dict[G]!=0]) for G in self.networks]) / max(np.sum([transm_dict[G].count_nonzero() for G in  self.networks]), 1)


    ########################################################


    def set_initial_prevalence(self, compartment, prevalence):
        compartments = [compartment] if not isinstance(compartment, (list, np.ndarray)) else compartment
        for compartment in compartments:
            self.compartments[compartment]['initial_prevalence'] = prevalence
        self.process_initial_states()

    ########################################################

    
    def set_exogenous_prevalence(self, compartment, prevalence):
        compartments = [compartment] if not isinstance(compartment, (list, np.ndarray)) else compartment
        for compartment in compartments:
            # Update the compartment model definition dictionary
            self.compartments[compartment]['exogenous_prevalence'] = prevalence
            # Update the exogenous prevalence variable in the model object
            self.exogenous_prevalence[compartment] = prevalence


    ########################################################

    
    def set_default_state(self, compartment):
        # Must be a single compartment given
        for c in self.compartments:
            self.compartments[c]['default_state'] = (c == compartment)
            if(c == compartment):
                self.default_state = self.stateID[c]    
       

    ########################################################

    
    def set_exclude_from_eff_pop(self, compartment, exclude=True):
        compartments = [compartment] if not isinstance(compartment, (list, np.ndarray)) else compartment
        for compartment in compartments:
            self.compartments[compartment]['exclude_from_eff_pop'] = exclude
            if(exclude and not compartment in self.excludeFromEffPopSize):
                self.excludeFromEffPopSize.append(compartment)
            elif(not exclude and compartment in self.excludeFromEffPopSize):
                self.excludeFromEffPopSize = [c for c in self.excludeFromEffPopSize if c!=compartment] # remove all occurrences of compartment


    ########################################################


    def set_isolation(self, node, isolation):
        nodes = [node] if not isinstance(node, (list, np.ndarray)) else node
        for node in nodes:
            if(isolation == True):
                # self.calc_infectious_time(node) <- TODO handle this?
                self.isolation[node] = 1
            elif(isolation == False):
                self.isolation[node] = 0
            # Reset the isolation timer:
            self.isolation_timer[node] = 0


    ########################################################


    def set_network_activity(self, network, node='all', active=None, active_isolation=None):
        nodes      = list(range(self.pop_size)) if node=='all' else [node] if not isinstance(node, (list, np.ndarray)) else node
        networks = [network] if not isinstance(network, (list, np.ndarray)) else network
        for i in nodes:
            for G in networks:
                if(active is not None):
                    self.networks[G]['active'][i] = 1 if active else 0
                if(active_isolation is not None):
                    self.networks[G]['active_isolation'][i] = 1 if active_isolation else 0


    ########################################################


    def get_node_compartment(self, node):
        node_list_provided = isinstance(node, (list, np.ndarray))
        nodes = list(range(self.pop_size)) if node=='all' else [node] if not node_list_provided else node
        compartments = []
        for node in nodes:
            stateID     = self.X[node][0]
            compartments.append( list(self.stateID.keys())[list(self.stateID.values()).index(stateID)] )
        return compartments if node_list_provided else compartments[0] if len(compartments)>0 else None



    ########################################################
    ########################################################


    def add_compartment_flag(self, compartment, flag):
        compartments = list(range(self.pop_size)) if compartment=='all' else [compartment] if not isinstance(compartment, (list, np.ndarray)) else compartment
        flags        = [flag] if not isinstance(flag, (list, np.ndarray)) else flag
        for compartment in compartments:
            for flag in flags:
                self.compartments[compartment]['flags'].append(flag)
                self.allCompartmentFlags.add(flag)
                if(flag not in self.flag_counts):
                    self.flag_counts[flag] = np.zeros_like(self.counts[compartment])
                    self.update_data_series()


    def remove_compartment_flag(self, compartment, flag):
        compartments = list(range(self.pop_size)) if compartment=='all' else [compartment] if not isinstance(compartment, (list, np.ndarray)) else compartment
        flags        = [flag] if not isinstance(flag, (list, np.ndarray)) else flag
        for compartment in compartments:
            for flag in flags:
                self.compartments[compartment]['flags'] = [f for f in self.compartments[compartment]['flags'] if f!=flag] # remove all occurrences of flag


    ########################################################


    def add_node_flag(self, node, flag):
        nodes = list(range(self.pop_size)) if node=='all' else [node] if not isinstance(node, (list, np.ndarray)) else node
        flags = [flag] if not isinstance(flag, (list, np.ndarray)) else flag
        for node in nodes:
            for flag in flags:
                self.node_flags.append(flag)
                self.allNodeFlags.add(flag)
                if(flag not in self.flag_counts):
                    self.flag_counts[flag] = np.zeros_like(self.counts[list(self.counts.keys())[0]])
                    self.update_data_series()


    def remove_node_flag(self, node, flag):
        nodes = list(range(self.pop_size)) if node=='all' else [node] if not isinstance(node, (list, np.ndarray)) else node
        flags = [flag] if not isinstance(flag, (list, np.ndarray)) else flag
        for node in nodes:
            for flag in flags:
                self.node_flags = [f for f in self.node_flags if f!=flag] # remove all occurrences of flag


    ########################################################


    def get_compartments_by_flag(self, flag, has_flag=True):
        flags = [flag] if not isinstance(flag, (list, np.ndarray)) else flag
        flagged_compartments = set()
        for compartment, comp_dict in self.compartments.items():
            if(any([flag in comp_dict['flags'] for flag in flags]) == has_flag):
                flagged_compartments.add(compartment)
        return list(flagged_compartments)


    ########################################################


    def get_individuals_by_flag(self, flag, has_flag=True):
        flags = [flag] if not isinstance(flag, (list, np.ndarray)) else flag
        flagged_compartments = self.get_compartments_by_flag(flags)
        node_flagged_individuals = set()
        comp_flagged_individuals = set()
        for i in range(self.pop_size):
            # Check if individual i has this node flag:
            if(any([flag in self.node_flags[i] for flag in flags]) == has_flag):
                node_flagged_individuals.add(i)
            # Check if individual i is in a compartment with this flag:
            if(any([ self.X[i]==self.stateID[c] for c in flagged_compartments ]) == has_flag):
                comp_flagged_individuals.add(i)
        if(has_flag):
            return list(node_flagged_individuals | comp_flagged_individuals)
        else:
            return list(node_flagged_individuals & comp_flagged_individuals)


    ########################################################


    def get_count_by_flag(self, flag, has_flag=True):
        flags = [flag] if not isinstance(flag, (list, np.ndarray)) else flag
        flag_counts_ = {}
        for flag in flags:
            flag_counts_[flag] = len(self.get_individuals_by_flag(flag, has_flag))
        return flag_counts_ if len(flag_counts_)>1 else np.sum([flag_counts_[f] for f in flag_counts_]) if len(flag_counts_)>0 else None


    ########################################################
    ########################################################


    def introduce_random_exposures(self, num, compartment='all', exposed_to='any'):
        compartments      = list(self.compartments.keys()) if compartment=='all' else [compartment] if not isinstance(compartment, (list, np.ndarray)) else compartment
        infectiousStates  = list(self.compartments.keys()) if exposed_to=='any'  else [exposed_to] if (not isinstance(exposed_to, (list, np.ndarray)) and exposed_to is not None) else exposed_to
        exposure_susceptibilities = []
        exposedNodes = []
        for exposure in range(num):
            for compartment in compartments:
                for infectiousState in infectiousStates:
                    if(infectiousState in self.compartments[compartment]['susceptibilities']):
                        exposure_susceptibilities.append({'susc_state': compartment, 'inf_state': infectiousState, 
                                                          'susceptibilities': self.compartments[compartment]['susceptibilities'][infectiousState]['susceptibility'].flatten(),
                                                          'mean_susceptibility': np.mean(self.compartments[compartment]['susceptibilities'][infectiousState]['susceptibility']),
                                                          })
            exposureType   = np.random.choice(exposure_susceptibilities, p=[d['mean_susceptibility'] for d in exposure_susceptibilities]/np.sum([d['mean_susceptibility'] for d in exposure_susceptibilities]))
            exposableNodes = [i for i in range(self.pop_size) if self.X[i]==self.stateID[exposureType['susc_state']]]
            if(len(exposableNodes) > 0):
                exposedNode    = np.random.choice(exposableNodes, p=exposureType['susceptibilities'][exposableNodes]/np.sum(exposureType['susceptibilities'][exposableNodes]))
                exposedNodes.append(exposedNode)
                #--------------------
                exposureTransitions = self.compartments[exposureType['susc_state']]['susceptibilities'][exposureType['inf_state']]['transitions']
                exposureTransitionsActiveStatuses = [exposureTransitions[dest]['active_path'].flatten()[exposedNode] for dest in exposureTransitions]
                destState = np.random.choice(list(exposureTransitions.keys()), p=exposureTransitionsActiveStatuses/np.sum(exposureTransitionsActiveStatuses))
                #--------------------
                self.set_state(exposedNode, destState)
        return exposedNodes


    ########################################################


    def test(self, node, test_type):
        node_list_provided = isinstance(node, (list, np.ndarray))
        nodes = list(range(self.pop_size)) if node=='all' else [node] if not node_list_provided else node
        results = []
        for node in nodes:
            node_compartment = self.get_node_compartment(node)
            node_daysInCompartment = int(self.state_timer[node])
            # print("Test node", node, "in state", node_compartment, "day", node_daysInCompartment)
            #----------------------------------------
            # Perform the test on the selected individuals:
            #----------------------------------------
            sensitivities_timeCourse = self.test_params[node_compartment][test_type]['sensitivity']
            specificities_timeCourse = self.test_params[node_compartment][test_type]['specificity']
            sensitivity = sensitivities_timeCourse[node_daysInCompartment if node_daysInCompartment<len(sensitivities_timeCourse) else -1]
            specificity = specificities_timeCourse[node_daysInCompartment if node_daysInCompartment<len(specificities_timeCourse) else -1]
            if(sensitivity > 0.0): # individual is in a state where the test can return a true positive
                positive_result = (np.random.rand() < sensitivity)
            elif(specificity < 1.0): # individual is in a state where the test can return a false positive
                positive_result = (np.random.rand() > specificity)
            else:
                positive_result = False
            results.append(positive_result)
        return results if node_list_provided else results[0] if len(results)>0 else None


    ########################################################
    ########################################################


    def run_with_interventions(self, T, max_dt=0.1, default_dt=0.1, run_full_duration=False,
                                    # Intervention timing params:
                                    cadence_dt=1, 
                                    cadence_cycle_length=28,
                                    init_cadence_offset=0,
                                    cadence_presets='default',
                                    intervention_start_time=0,
                                    intervention_start_prevalence=0,
                                    prevalence_flags=['infected'],
                                    # State onset intervention params:
                                    onset_compartments=[], # not yet used
                                    onset_flags=[], 
                                    # Isolation params:
                                    isolation_delay_onset=0,
                                    isolation_delay_onset_groupmate=0,
                                    isolation_delay_positive=1,
                                    isolation_delay_positive_groupmate=1,
                                    isolation_delay_traced=0,
                                    isolation_compliance_onset=True, 
                                    isolation_compliance_onset_groupmate=False,
                                    isolation_compliance_positive=True,
                                    isolation_compliance_positive_groupmate=False,
                                    isolation_compliance_traced=False,
                                    isolation_exclude_compartments=[],          
                                    isolation_exclude_flags=[],      
                                    isolation_exclude_isolated=False,           
                                    isolation_exclude_afterNumTests=None,       
                                    isolation_exclude_afterNumVaccineDoses=None,
                                    # Testing params:
                                    test_params=None, 
                                    test_type_proactive=None,
                                    test_type_onset=None,
                                    test_type_traced=None, 
                                    proactive_testing_cadence='never',
                                    testing_capacity_max=1.0,
                                    testing_capacity_proactive=0.0,
                                    testing_delay_proactive=0,
                                    testing_delay_onset=1,
                                    testing_delay_onset_groupmate=1,
                                    testing_delay_positive_groupmate=1,
                                    testing_delay_traced=1,                                    
                                    testing_compliance_proactive=True,
                                    testing_compliance_onset=False, 
                                    testing_compliance_onset_groupmate=False,
                                    testing_compliance_positive_groupmate=False,
                                    testing_compliance_traced=False,
                                    testing_exclude_compartments=[],
                                    testing_exclude_flags=[],
                                    testing_exclude_isolated=False,
                                    testing_exclude_afterNumTests=None,
                                    testing_exclude_afterNumVaccineDoses=None,
                                    # Tracing params:                                                                       
                                    tracing_num_contacts=None, 
                                    tracing_pct_contacts=0,
                                    tracing_delay=1,
                                    tracing_compliance=True,
                                    # Misc. params:
                                    intervention_groups=None
                                ):

        if(T>0):
            self.tmax += T
        else:
            return False

        #~~~~~~~~~~~~~~~~~~~~~~~~~~~~~~~~~~~~~~~~
        # Initialize intervention parameters:
        #~~~~~~~~~~~~~~~~~~~~~~~~~~~~~~~~~~~~~~~~

        #----------------------------------------
        # Initialize intervention-related model parameters:
        #----------------------------------------
        self.num_tests         = np.zeros(self.pop_size)
        self.num_vaccine_doses = np.zeros(self.pop_size)

        #----------------------------------------
        # Initialize cadence and intervention time parameters:
        #----------------------------------------
        interventionOn = False
        interventionStartTime = None

        # Cadences involve a repeating (default 28 day) cycle starting on a Monday
        # (0:Mon, 1:Tue, 2:Wed, 3:Thu, 4:Fri, 5:Sat, 6:Sun, 7:Mon, 8:Tues, ...)
        # For each cadence, actions are done on the cadence intervals included in the associated list.
        if(cadence_presets == 'default'):
            cadence_presets    = {
                                        'everyday':     [0, 1, 2, 3, 4, 5, 6, 7, 8, 9, 10, 11, 12, 13, 14, 15, 16, 17, 18, 19, 20, 21, 22, 23, 24, 25, 26, 27],
                                        'workday':      [0, 1, 2, 3, 4, 7, 8, 9, 10, 11, 14, 15, 16, 17, 18, 21, 22, 23, 24, 25],
                                        'semiweekly':   [0, 3, 7, 10, 14, 17, 21, 24],
                                        'weekly':       [0, 7, 14, 21],
                                        'biweekly':     [0, 14],
                                        'monthly':      [0],
                                        'initial':      [0],
                                        'never':        []
                                    }
        if(init_cadence_offset == 'random'):
            init_cadence_offset = np.random.choice(range(cadence_cycle_length))

        last_cadence_time  = -1

        #----------------------------------------
        # Initialize onset parameters:
        #----------------------------------------
        onset_flags = [onset_flags] if not isinstance(onset_flags, (list, np.ndarray)) else onset_flags

        flag_onset = {flag: [False]*self.pop_size for flag in onset_flags} # bools for tracking which onsets have triggered for each individual
        
        #----------------------------------------
        # Initialize testing parameters:
        #----------------------------------------
        #........................................
        def process_test_parameters(test_params):
            if(isinstance(test_params, str) and '.json' in test_params):
                with open(test_params) as test_params_file:
                    test_params = json.load(test_params_file)
            elif(isinstance(test_params, dict)):
                pass
            elif(test_params is None):
                # If no test params are given, default to a test that is 100% sensitive/specific to all compartments with the 'infected' flag:
                test_params = {}
                infectedFlagCompartments = self.get_compartments_by_flag(prevalence_flags)
                for compartment in self.compartments:
                    test_params.update({compartment: {"default_test": {"sensitivity": 1.0 if compartment in infectedFlagCompartments else 0.0, "specificity": 1.0}}})
            else:
                raise BaseException("Specify test parameters with a dictionary or JSON file.")
            #----------------------------------------
            test_types = set()
            for compartment, comp_params in test_params.items():
                for test_type, testtype_params in comp_params.items():
                    test_types.add(test_type)
                    # Process sensitivity values for the current compartment and test type:
                    try: # convert sensitivity(s) provided to a list of values (will be interpreted as time course) 
                        testtype_params['sensitivity'] = [testtype_params['sensitivity']] if not (isinstance(testtype_params['sensitivity'], (list, np.ndarray))) else testtype_params['sensitivity']
                    except KeyError:
                        testtype_params['sensitivity'] = [0.0]
                    # Process sensitivity values for the current compartment and test type:
                    try: # convert sensitivity(s) provided to a list of values (will be interpreted as time course) 
                        testtype_params['specificity'] = [testtype_params['specificity']] if not (isinstance(testtype_params['specificity'], (list, np.ndarray))) else testtype_params['specificity']
                    except KeyError:
                        testtype_params['specificity'] = [0.0]
            self.test_params = test_params
            self.test_types  = test_types
            return test_params, test_types
        #........................................

        process_test_parameters(test_params)

        test_type_onset     = test_type_onset if test_type_onset is not None else list(self.test_types)[0] if len(self.test_types)>0 else None
        test_type_traced    = test_type_traced if test_type_traced is not None else list(self.test_types)[0] if len(self.test_types)>0 else None
        test_type_proactive = test_type_proactive if test_type_proactive is not None else list(self.test_types)[0] if len(self.test_types)>0 else None

        proactiveTestingTimes = [cadence_presets[individual_cadence] for individual_cadence in proactive_testing_cadence] if isinstance(proactive_testing_cadence, (list, np.ndarray)) else [cadence_presets[proactive_testing_cadence]]*self.pop_size

        #----------------------------------------
        # Initialize individual compliances:
        #----------------------------------------
        isolation_compliance_onset              = np.array([isolation_compliance_onset]*self.pop_size if not isinstance(isolation_compliance_onset, (list, np.ndarray)) else isolation_compliance_onset)
        isolation_compliance_onset_groupmate    = np.array([isolation_compliance_onset_groupmate]*self.pop_size if not isinstance(isolation_compliance_onset_groupmate, (list, np.ndarray)) else isolation_compliance_onset_groupmate)
        isolation_compliance_positive           = np.array([isolation_compliance_positive]*self.pop_size if not isinstance(isolation_compliance_positive, (list, np.ndarray)) else isolation_compliance_positive)
        isolation_compliance_positive_groupmate = np.array([isolation_compliance_positive_groupmate]*self.pop_size if not isinstance(isolation_compliance_positive_groupmate, (list, np.ndarray)) else isolation_compliance_positive_groupmate)
        isolation_compliance_traced             = np.array([isolation_compliance_traced]*self.pop_size if not isinstance(isolation_compliance_traced, (list, np.ndarray)) else isolation_compliance_traced)
        testing_compliance_proactive            = np.array([testing_compliance_proactive]*self.pop_size if not isinstance(testing_compliance_proactive, (list, np.ndarray)) else testing_compliance_proactive)
        testing_compliance_onset                = np.array([testing_compliance_onset]*self.pop_size if not isinstance(testing_compliance_onset, (list, np.ndarray)) else testing_compliance_onset)
        testing_compliance_onset_groupmate      = np.array([testing_compliance_onset_groupmate]*self.pop_size if not isinstance(testing_compliance_onset_groupmate, (list, np.ndarray)) else testing_compliance_onset_groupmate)
        testing_compliance_positive_groupmate   = np.array([testing_compliance_positive_groupmate]*self.pop_size if not isinstance(testing_compliance_positive_groupmate, (list, np.ndarray)) else testing_compliance_positive_groupmate)
        testing_compliance_traced               = np.array([testing_compliance_traced]*self.pop_size if not isinstance(testing_compliance_traced, (list, np.ndarray)) else testing_compliance_traced)        
        tracing_compliance                      = np.array([tracing_compliance]*self.pop_size if not isinstance(tracing_compliance, (list, np.ndarray)) else tracing_compliance)        

        #----------------------------------------
        # Initialize intervention exclusion criteria:
        #----------------------------------------
        isolation_exclude_afterNumTests        = np.inf if isolation_exclude_afterNumTests is None else isolation_exclude_afterNumTests
        isolation_exclude_afterNumVaccineDoses = np.inf if isolation_exclude_afterNumVaccineDoses is None else isolation_exclude_afterNumVaccineDoses
        testing_exclude_afterNumTests          = np.inf if testing_exclude_afterNumTests is None else testing_exclude_afterNumTests
        testing_exclude_afterNumVaccineDoses   = np.inf if testing_exclude_afterNumVaccineDoses is None else testing_exclude_afterNumVaccineDoses
        testing_exclude_compartments           = [self.stateID[c] for c in testing_exclude_compartments]

        #----------------------------------------
        # Initialize intervention queues:
        #----------------------------------------
        isolationQueue_onset                    = [set() for i in range(int(isolation_delay_onset/cadence_dt) + (1 if np.fmod(isolation_delay_onset, cadence_dt)>0 else 0))]
        isolationQueue_onset_groupmate          = [set() for i in range(int(isolation_delay_onset_groupmate/cadence_dt) + (1 if np.fmod(isolation_delay_onset_groupmate, cadence_dt)>0 else 0))]
        isolationQueue_positive                 = [set() for i in range(int(isolation_delay_positive/cadence_dt) + (1 if np.fmod(isolation_delay_positive, cadence_dt)>0 else 0))]
        isolationQueue_positive_groupmate       = [set() for i in range(int(isolation_delay_positive_groupmate/cadence_dt) + (1 if np.fmod(isolation_delay_positive_groupmate, cadence_dt)>0 else 0))]
        isolationQueue_traced                   = [set() for i in range(int(isolation_delay_traced/cadence_dt) + (1 if np.fmod(isolation_delay_traced, cadence_dt)>0 else 0))]
        testingQueue_onset                      = [set() for i in range(int(testing_delay_onset/cadence_dt) + (1 if np.fmod(testing_delay_onset, cadence_dt)>0 else 0))]
        testingQueue_onset_groupmate            = [set() for i in range(int(testing_delay_onset_groupmate/cadence_dt) + (1 if np.fmod(testing_delay_onset_groupmate, cadence_dt)>0 else 0))]
        testingQueue_positive_groupmate         = [set() for i in range(max(1, (int(testing_delay_positive_groupmate/cadence_dt) + (1 if np.fmod(testing_delay_positive_groupmate, cadence_dt)>0 else 0))))]
        testingQueue_traced                     = [set() for i in range(max(1, (int(testing_delay_traced/cadence_dt) + (1 if np.fmod(testing_delay_traced, cadence_dt)>0 else 0))))]
        testingQueue_proactive                  = [set() for i in range(int(testing_delay_proactive/cadence_dt) + (1 if np.fmod(testing_delay_proactive, cadence_dt)>0 else 0))]
        tracingQueue                            = [set() for i in range(int(tracing_delay/cadence_dt) + (1 if np.fmod(tracing_delay, cadence_dt)>0 else 0))]

        #----------------------------------------
        # Initialize intervention stats:
        #----------------------------------------
        totalNumTests_proactive               = 0
        totalNumTests_onset                   = 0
        totalNumTests_onset_groupmate         = 0
        totalNumTests_positive_groupmate      = 0
        totalNumTests_traced                  = 0
        totalNumTests                         = 0
        totalNumPositives_proactive           = 0
        totalNumPositives_onset               = 0
        totalNumPositives_onset_groupmate     = 0
        totalNumPositives_positive_groupmate  = 0
        totalNumPositives_traced              = 0
        totalNumPositives                     = 0
        totalNumIsolations_onset              = 0
        totalNumIsolations_onset_groupmate    = 0
        totalNumIsolations_positive           = 0
        totalNumIsolations_positive_groupmate = 0
        totalNumIsolations_traced             = 0
        totalNumIsolations                    = 0


        #%%%%%%%%%%%%%%%%%%%%%%%%%%%%%%%%%%%%%%%%
        # Run the simulation loop:
        #%%%%%%%%%%%%%%%%%%%%%%%%%%%%%%%%%%%%%%%%

        running     = True
        while running: 

            # print("~~~~~~~~~~~~~~~~~~~~~~~~~~~")
            # print("t = ", self.t)

            current_cadence_time = ((self.t + init_cadence_offset) - np.fmod((self.t + init_cadence_offset), cadence_dt)) % (cadence_cycle_length - np.fmod(cadence_cycle_length, cadence_dt))
            if(current_cadence_time != last_cadence_time):

                last_cadence_time = current_cadence_time

                currentNumInfected = self.get_count_by_flag(prevalence_flags)
                currentPrevalence  = currentNumInfected/self.N[self.tidx]
                currentNumIsolated = np.count_nonzero(self.isolation)

                if(currentPrevalence >= intervention_start_prevalence and not interventionOn):
                    interventionOn        = True
                    interventionStartTime = self.t
                
                if(interventionOn):

                    print("[INTERVENTIONS @ t = %.2f (t_cadence ~%.2f) :: Currently %d infected (%.2f%%), %d isolated]" % (self.t, current_cadence_time, currentNumInfected, currentPrevalence*100, currentNumIsolated))
                    print("\tState counts: ", list(zip(np.unique(self.X, return_counts=True)[0], np.unique(self.X, return_counts=True)[-1])))

                    isolationSet_onset              = set()
                    isolationSet_onset_groupmate    = set()
                    isolationSet_positive           = set()
                    isolationSet_positive_groupmate = set()
                    isolationSet_traced             = set()
                    
                    testingSet_onset                = set()
                    testingSet_onset_groupmate      = set()
                    testingSet_positive_groupmate   = set()
                    testingSet_traced               = set()
                    testingSet_proactive            = set()

                    tracingSet                      = set()

                    #---------------------------------------------
                    # Exclude the following individuals from all isolation:
                    # (these lists referenced in proactive isolation selection and isolation execution below)
                    #---------------------------------------------
                    isolation_excluded_byFlags        = (np.isin(range(self.pop_size), self.get_individuals_by_flag(isolation_exclude_flags))).flatten()
                    isolation_excluded_byCompartments = (np.isin(self.X, isolation_exclude_compartments)).flatten()
                    isolation_excluded_byIsolation    = (self.isolation == True).flatten() if isolation_exclude_isolated else np.array([False]*self.pop_size)
                    isolation_excluded_byNumTests     = (self.num_tests >= isolation_exclude_afterNumTests).flatten()
                    isolation_excluded_byVaccineDoses = (self.num_vaccine_doses >= isolation_exclude_afterNumVaccineDoses).flatten()
                    
                    isolation_excluded                = (isolation_excluded_byFlags | isolation_excluded_byCompartments | isolation_excluded_byIsolation | isolation_excluded_byNumTests | isolation_excluded_byVaccineDoses)

                    isolation_nonExcludedIndividuals  = set(np.argwhere(isolation_excluded==False).flatten())

                    #---------------------------------------------
                    # Exclude the following individuals from all testing:
                    # (these lists referenced in proactive testing selection and testing execution below)
                    #---------------------------------------------
                    testing_excluded_byFlags        = (np.isin(range(self.pop_size), self.get_individuals_by_flag(testing_exclude_flags))).flatten()
                    testing_excluded_byCompartments = (np.isin(self.X, testing_exclude_compartments)).flatten()
                    testing_excluded_byIsolation    = (self.isolation == True).flatten() if testing_exclude_isolated else np.array([False]*self.pop_size)
                    testing_excluded_byNumTests     = (self.num_tests >= testing_exclude_afterNumTests).flatten()
                    testing_excluded_byVaccineDoses = (self.num_vaccine_doses >= testing_exclude_afterNumVaccineDoses).flatten()
                    
                    testing_excluded                = (testing_excluded_byFlags | testing_excluded_byCompartments | testing_excluded_byIsolation | testing_excluded_byNumTests | testing_excluded_byVaccineDoses)

                    testing_nonExcludedIndividuals  = set(np.argwhere(testing_excluded==False).flatten())


                    #~~~~~~~~~~~~~~~~~~~~~~~~~~~~~~~~~~~~~~~~~~~~~
                    # Upon onset of flagged state (e.g., symptoms):
                    #~~~~~~~~~~~~~~~~~~~~~~~~~~~~~~~~~~~~~~~~~~~~~
                    if(any(isolation_compliance_onset) or any(testing_compliance_onset)
                       or (intervention_groups is not None and (any(isolation_compliance_onset_groupmate) or any(testing_compliance_onset_groupmate)))):
                        for isoflag in onset_flags:
                            for flaggedIndividual in self.get_individuals_by_flag(isoflag):
                                if(flag_onset[isoflag][flaggedIndividual]==False):
                                    # This is the onset (first cadence interval) of this flag for this individual.
                                    flag_onset[isoflag][flaggedIndividual] = True
                                    #---------------------------------------------
                                    # Isolate individual upon onset of this flag:
                                    #---------------------------------------------
                                    if(isolation_compliance_onset[flaggedIndividual]):
                                        isolationSet_onset.add(flaggedIndividual)
                                    #---------------------------------------------
                                    # Test individual upon onset of this flag:
                                    #---------------------------------------------
                                    if(testing_compliance_onset[flaggedIndividual]):
                                        testingSet_onset.add(flaggedIndividual)
                                    #---------------------------------------------
                                    # Isolate and/or Test groupmates of individuals with onset of this flag:
                                    #---------------------------------------------
                                    if(intervention_groups is not None and (any(isolation_compliance_onset_groupmate) or any(testing_compliance_onset_groupmate))):
                                        groupmates = next((group for group in intervention_groups if flaggedIndividual in group), None)
                                        if(groupmates is not None):
                                            for groupmate in groupmates:
                                                if(groupmate != flaggedIndividual):
                                                    #----------------------
                                                    # Isolate  groupmates:
                                                    if(isolation_compliance_onset_groupmate[groupmate]):
                                                        isolationSet_onset_groupmate.add(groupmate)                                                        
                                                    #----------------------
                                                    # Test  groupmates:
                                                    if(testing_compliance_onset_groupmate[groupmate]):
                                                        testingSet_onset_groupmate.add(groupmate)                                                        


                    #~~~~~~~~~~~~~~~~~~~~~~~~~~~~~~~~~~~~~~~~~~~~~
                    # Upon being traced as contacts of positive cases:
                    #~~~~~~~~~~~~~~~~~~~~~~~~~~~~~~~~~~~~~~~~~~~~~
                    tracingCohort = tracingQueue.pop(0)
                    if(len(tracingCohort) > 0 and (any(isolation_compliance_traced) or any(testing_compliance_traced))):
                        for tracedIndividual in tracingCohort:
                            #---------------------------------------------
                            # Isolate individual upon being traced:
                            #---------------------------------------------
                            if(isolation_compliance_traced[tracedIndividual]):
                                isolationSet_traced.add(tracedIndividual)
                            #---------------------------------------------
                            # Test individual upon being traced:
                            #---------------------------------------------
                            if(testing_compliance_traced[tracedIndividual]):
                                testingSet_traced.add(tracedIndividual)

                    
                    #~~~~~~~~~~~~~~~~~~~~~~~~~~~~~~~~~~~~~~~~~~~~~
                    # Select individuals for proactive testing (on cadence days): 
                    #~~~~~~~~~~~~~~~~~~~~~~~~~~~~~~~~~~~~~~~~~~~~~
                    if(any(current_cadence_time in individual_times for individual_times in proactiveTestingTimes)):
                        if(any(testing_compliance_proactive)):
                            #---------------------------------------------
                            # Include in the proactive testing pool individuals that meet the following criteria:
                            #---------------------------------------------
                            proactiveTestingPool = np.argwhere( #Proactive testing scheduled at this time:
                                                                (np.array([current_cadence_time in individual_times for individual_times in proactiveTestingTimes]))
                                                                #Compliant with proactive testing:
                                                                & (testing_compliance_proactive==True)
                                                                # Not excluded by compartment, flags, num tests, or num vaccine doses:
                                                                & (testing_excluded==False)
                                                              ).flatten()
                            #---------------------------------------------
                            # Distribute proactive tests randomly
                            #---------------------------------------------
                            numRandomTests = min( int(self.pop_size*testing_capacity_proactive), len(proactiveTestingPool))
                            if(numRandomTests > 0):
                                testingSet_proactive = set(np.random.choice(proactiveTestingPool, numRandomTests, replace=False))


                    #~~~~~~~~~~~~~~~~~~~~~~~~~~~~~~~~~~~~~~~~~~~~~
                    # Select individuals for vaccination (on cadence days): 
                    #~~~~~~~~~~~~~~~~~~~~~~~~~~~~~~~~~~~~~~~~~~~~~
                        # for individuals that meet criteria for vaccination:
                        #   add to vaccination queue


                    #~~~~~~~~~~~~~~~~~~~~~~~~~~~~~~~~~~~~~~~~~~~~~
                    # Execute testing:
                    #~~~~~~~~~~~~~~~~~~~~~~~~~~~~~~~~~~~~~~~~~~~~~

                    testingQueue_onset.append(testingSet_onset)
                    testingQueue_onset_groupmate.append(testingSet_onset_groupmate)
                    testingQueue_traced.append(testingSet_traced)
                    testingQueue_proactive.append(testingSet_proactive)

                    testedIndividuals   = set()
                    positiveIndividuals = set()

                    #.............................................
                    # Define how positive test results will be responded to:
                    #.............................................
                    def handle_positive_result(positive_individual):
                        #.............................................
                        # Isolate individual upon positive test result:
                        #.............................................
                        if(isolation_compliance_positive[positive_individual]):
                            isolationSet_positive.add(positive_individual)
                        #.............................................
                        # Isolate and/or Test groupmates of individuals with positive test result:
                        #.............................................
                        if(intervention_groups is not None and any(isolation_compliance_positive_groupmate)):
                            groupmates = next((group for group in intervention_groups if positive_individual in group), None)
                            if(groupmates is not None):
                                for groupmate in groupmates:
                                    if(groupmate != positive_individual):
                                        #----------------------
                                        # Isolate groupmates:
                                        if(isolation_compliance_positive_groupmate[groupmate]):
                                            isolationSet_positive_groupmate.add(groupmate)
                                        #----------------------
                                        # Test groupmates:
                                        if(testing_compliance_positive_groupmate[groupmate]):
                                            testingSet_positive_groupmate.add(groupmate)
                        #.............................................
                        # Trace contacts of individuals with positive test result:
                        #.............................................
                        if(tracing_compliance[positive_individual] and (any(isolation_compliance_traced) or any(testing_compliance_traced))):
                            contactsOfPositive = set()
                            for netID, network_data in self.networks.items():
                                contactsOfPositive.update( list(network_data['networkx'][positive_individual].keys()) )
                            contactsOfPositive = list(contactsOfPositive)
                            #.................
                            numTracedContacts  = tracing_num_contacts if tracing_num_contacts is not None else int(len(contactsOfPositive)*tracing_pct_contacts)
                            if(len(contactsOfPositive) > 0 and numTracedContacts > 0):
                                tracedContacts = np.random.choice(contactsOfPositive, numTracedContacts, replace=False)
                                tracingSet.update(tracedContacts)                        
                    #.............................................

                    #---------------------------------------------
                    # Administer onset tests:
                    #---------------------------------------------
                    numTested_onset   = 0
                    numPositive_onset = 0
                    testingCohort_onset = (testingQueue_onset.pop(0) & testing_nonExcludedIndividuals)
                    for testIndividual in testingCohort_onset:
                        if(len(testedIndividuals) >= self.pop_size*testing_capacity_max):
                            break
                        if(testIndividual not in testedIndividuals):
                            testResult = self.test(testIndividual, test_type_onset)
                            numTested_onset += 1
                            testedIndividuals.add(testIndividual)
                            if(testResult == True):
                                positiveIndividuals.add(testIndividual)
                                handle_positive_result(testIndividual)
                                numPositive_onset += 1
                    #---------------------------------------------
                    # Administer onset groupmate tests:
                    #---------------------------------------------
                    numTested_onset_groupmate   = 0
                    numPositive_onset_groupmate = 0
                    testingCohort_onset_groupmate = (testingQueue_onset_groupmate.pop(0) & testing_nonExcludedIndividuals)
                    for testIndividual in testingCohort_onset_groupmate:
                        if(len(testedIndividuals) >= self.pop_size*testing_capacity_max):
                            break
                        if(testIndividual not in testedIndividuals):
                            testResult = self.test(testIndividual, test_type_onset_groupmate)
                            numTested_onset_groupmate += 1
                            testedIndividuals.add(testIndividual)
                            if(testResult == True):
                                positiveIndividuals.add(testIndividual)
                                handle_positive_result(testIndividual)
                                numPositive_onset_groupmate += 1
                    #---------------------------------------------
                    # Administer positive groupmate tests:
                    #---------------------------------------------
                    numTested_positive_groupmate   = 0
                    numPositive_positive_groupmate = 0
                    testingCohort_positive_groupmate = (testingQueue_positive_groupmate.pop(0) & testing_nonExcludedIndividuals)
                    for testIndividual in testingCohort_positive_groupmate:
                        if(len(testedIndividuals) >= self.pop_size*testing_capacity_max):
                            break
                        if(testIndividual not in testedIndividuals):
                            testResult = self.test(testIndividual, test_type_positive_groupmate)
                            numTested_positive_groupmate += 1
                            testedIndividuals.add(testIndividual)
                            if(testResult == True):
                                positiveIndividuals.add(testIndividual)
                                handle_positive_result(testIndividual)
                                numPositive_positive_groupmate += 1
                    #---------------------------------------------
                    # Administer tracing tests:
                    #---------------------------------------------
                    numTested_traced   = 0
                    numPositive_traced = 0
                    testingCohort_traced = (testingQueue_traced.pop(0) & testing_nonExcludedIndividuals)
                    for testIndividual in testingCohort_traced:
                        if(len(testedIndividuals) >= self.pop_size*testing_capacity_max):
                            break
                        if(testIndividual not in testedIndividuals):
                            testResult = self.test(testIndividual, test_type_traced)
                            numTested_traced += 1
                            testedIndividuals.add(testIndividual)
                            if(testResult == True):
                                positiveIndividuals.add(testIndividual)
                                handle_positive_result(testIndividual)
                                numPositive_traced += 1
                    #---------------------------------------------
                    # Administer proactive tests:
                    #---------------------------------------------
                    numTested_proactive   = 0
                    numPositive_proactive = 0
                    testingCohort_proactive = (testingQueue_proactive.pop(0) & testing_nonExcludedIndividuals)
                    for testIndividual in testingCohort_proactive:
                        if(len(testedIndividuals) >= self.pop_size*testing_capacity_max):
                            break
                        if(testIndividual not in testedIndividuals):
                            testResult = self.test(testIndividual, test_type_proactive)
                            numTested_proactive += 1
                            testedIndividuals.add(testIndividual)
                            if(testResult == True):
                                positiveIndividuals.add(testIndividual)
                                handle_positive_result(testIndividual)
                                numPositive_proactive += 1
                    #---------------------------------------------
                    # After all positive test results have been handled...
                    #   Add groupmates and/or traced contacts of positives identified in this step to the queue:
                    #   (testing traced contacts / positive groupmates must have at least 1 cadence_dt delay)
                    testingQueue_positive_groupmate.append(testingSet_positive_groupmate)
                    tracingQueue.append(tracingSet)


                    #~~~~~~~~~~~~~~~~~~~~~~~~~~~~~~~~~~~~~~~~~~~~~
                    # Execute vaccination:
                    #~~~~~~~~~~~~~~~~~~~~~~~~~~~~~~~~~~~~~~~~~~~~~
                        # for individual being vaccinated:
                        #   call vaccinate()


                    #~~~~~~~~~~~~~~~~~~~~~~~~~~~~~~~~~~~~~~~~~~~~~
                    # Execute isolation:
                    #~~~~~~~~~~~~~~~~~~~~~~~~~~~~~~~~~~~~~~~~~~~~~

                    isolationQueue_onset.append(isolationSet_onset)
                    isolationQueue_onset_groupmate.append(isolationSet_onset_groupmate)
                    isolationQueue_positive.append(isolationSet_positive)
                    isolationQueue_positive_groupmate.append(isolationSet_positive_groupmate)
                    isolationQueue_traced.append(isolationSet_traced)

                    isolationCohort_onset              = (isolationQueue_onset.pop(0) & isolation_nonExcludedIndividuals)
                    isolationCohort_onset_groupmate    = (isolationQueue_onset_groupmate.pop(0) & isolation_nonExcludedIndividuals)
                    isolationCohort_positive           = (isolationQueue_positive.pop(0) & isolation_nonExcludedIndividuals)
                    isolationCohort_positive_groupmate = (isolationQueue_positive_groupmate.pop(0) & isolation_nonExcludedIndividuals)
                    isolationCohort_traced             = (isolationQueue_traced.pop(0) & isolation_nonExcludedIndividuals)
                    isolationCohort = (isolationCohort_onset | isolationCohort_onset_groupmate | isolationCohort_positive | isolationCohort_positive_groupmate | isolationCohort_traced) 

                    for isoIndividual in isolationCohort:
                        self.set_isolation(isoIndividual, True)


                    #~~~~~~~~~~~~~~~~~~~~~~~~~~~~~~~~~~~~~~~~~~~~~
                    #~~~~~~~~~~~~~~~~~~~~~~~~~~~~~~~~~~~~~~~~~~~~~

                    totalNumTests_proactive               += numTested_proactive
                    totalNumTests_onset                   += numTested_onset
                    totalNumTests_onset_groupmate         += numTested_onset_groupmate
                    totalNumTests_positive_groupmate      += numTested_positive_groupmate
                    totalNumTests_traced                  += numTested_traced
                    totalNumTests                         += len(testedIndividuals)
                    totalNumPositives_proactive           += numPositive_proactive
                    totalNumPositives_onset               += numPositive_onset
                    totalNumPositives_onset_groupmate     += numPositive_onset_groupmate
                    totalNumPositives_positive_groupmate  += numPositive_positive_groupmate
                    totalNumPositives_traced              += numPositive_traced
                    totalNumPositives                     += len(positiveIndividuals)
                    totalNumIsolations_onset              += len(isolationCohort_onset)
                    totalNumIsolations_onset_groupmate    += len(isolationCohort_onset_groupmate)
                    totalNumIsolations_positive           += len(isolationCohort_positive)
                    totalNumIsolations_positive_groupmate += len(isolationCohort_positive_groupmate)
                    totalNumIsolations_traced             += len(isolationCohort_traced)
                    totalNumIsolations                    += len(isolationCohort)

                    print("\t"+str(numTested_proactive)          +"\ttested proactively                     [+ "+str(numPositive_proactive)+" positive (%.2f %%) +]" % (numPositive_proactive/numTested_proactive*100 if numTested_proactive>0 else 0))
                    print("\t"+str(numTested_onset)              +"\ttested "+str(testing_delay_onset)+" days after onset              [+ "+str(numPositive_onset)+" positive (%.2f %%) +]" % (numPositive_onset/numTested_onset*100 if numTested_onset>0 else 0))                    
                    print("\t"+str(numTested_onset_groupmate)    +"\ttested "+str(testing_delay_onset_groupmate)+" days after groupmate onset    [+ "+str(numPositive_onset_groupmate)+" positive (%.2f %%) +]" % (numPositive_onset_groupmate/numTested_onset_groupmate*100 if numTested_onset_groupmate>0 else 0))
                    print("\t"+str(numTested_positive_groupmate) +"\ttested "+str(testing_delay_positive_groupmate)+" days after groupmate positive [+ "+str(numPositive_positive_groupmate)+" positive (%.2f %%) +]" % (numPositive_positive_groupmate/numTested_positive_groupmate*100 if numTested_positive_groupmate>0 else 0))
                    print("\t"+str(numTested_traced)             +"\ttested "+str(testing_delay_traced)+" days after being traced       [+ "+str(numPositive_traced)+" positive (%.2f %%) +]" % (numPositive_traced/numTested_traced*100 if numTested_traced>0 else 0))
                    print("\t"+str(len(testedIndividuals))       +"\tTESTED TOTAL                           [+ "+str(len(positiveIndividuals))+" positive (%.2f %%) +]" % (len(positiveIndividuals)/len(testedIndividuals)*100 if len(testedIndividuals)>0 else 0))

                    print("\t"+str(len(isolationCohort_onset))              +"\tisolated "+str(isolation_delay_onset)+" days after onset")
                    print("\t"+str(len(isolationCohort_onset_groupmate))    +"\tisolated "+str(isolation_delay_onset_groupmate)+" days after groupmate onset")
                    print("\t"+str(len(isolationCohort_positive))           +"\tisolated "+str(isolation_delay_positive)+" days after positive")
                    print("\t"+str(len(isolationCohort_positive_groupmate)) +"\tisolated "+str(isolation_delay_positive_groupmate)+" days after groupmate positive")
                    print("\t"+str(len(isolationCohort_traced))             +"\tisolated "+str(isolation_delay_traced)+" days after traced")
                    print("\t"+str(len(isolationCohort))                    +"\tISOLATED TOTAL")
                    

            #~~~~~~~~~~~~~~~~~~~~~~~~~~~~~~~~~~~~~~~~~~~~~
            #~~~~~~~~~~~~~~~~~~~~~~~~~~~~~~~~~~~~~~~~~~~~~
                    
            running = self.run_iteration(max_dt=max_dt)
            if(run_full_duration):
                running = self.t < T

            # while loop
            #^^^^^^^^^^^^^^^^^^^^^^^^^^^^^^^^^^^^^^^^^^^^^

        #~~~~~~~~~~~~~~~~~~~~~~~~~~~~~~~~~~~~~~~~~~~~~
        # Finalize model and simulation data:
        #~~~~~~~~~~~~~~~~~~~~~~~~~~~~~~~~~~~~~~~~~~~~~

        self.finalize_data_series()

        sim_results = { 'sim_duration':                             self.t,
                        # 'active_outbreak_duration':                 activeOutbreakDuration,
                        'intervention_duration':                    self.t - interventionStartTime,
                        'intervention_start_time':                  interventionStartTime,
                        'intervention_end_time':                    self.t,
                        'init_cadence_offset':                      init_cadence_offset,
                        # 'total_num_introductions':                totalNumIntroductions,
                        'total_num_tests_proactive':                totalNumTests_proactive,              
                        'total_num_tests_onset':                    totalNumTests_onset,                  
                        'total_num_tests_groupmate':                totalNumTests_onset_groupmate,        
                        'total_num_tests_positive_groupmate':       totalNumTests_positive_groupmate,     
                        'total_num_tests_traced':                   totalNumTests_traced,                 
                        'total_num_tests':                          totalNumTests,                        
                        'total_num_positives_proactive':            totalNumPositives_proactive,          
                        'total_num_positives_onset':                totalNumPositives_onset,              
                        'total_num_positives_onset_groupmate':      totalNumPositives_onset_groupmate,    
                        'total_num_positives_positive_groupmate':   totalNumPositives_positive_groupmate, 
                        'total_num_positives_traced':               totalNumPositives_traced,             
                        'total_num_positives':                      totalNumPositives,                    
                        'total_num_isolations_onset':               totalNumIsolations_onset,             
                        'total_num_isolations_onset_groupmate':     totalNumIsolations_onset_groupmate,   
                        'total_num_isolations_positive':            totalNumIsolations_positive,          
                        'total_num_isolations_positive_groupmate':  totalNumIsolations_positive_groupmate,
                        'total_num_isolations_traced':              totalNumIsolations_traced,            
                        'total_num_isolations':                     totalNumIsolations }

        print(sim_results)

        #---------------------------------------------

        return sim_results

        <|MERGE_RESOLUTION|>--- conflicted
+++ resolved
@@ -184,7 +184,7 @@
                 new_compartments = json.load(compartments_file)
         elif(isinstance(new_compartments, dict)):
             pass
-        elif(isinstance(new_compartments, CompartmentModelBuilider)):
+        elif(isinstance(new_compartments, CompartmentModelBuilder)):
             new_compartments = new_compartments.compartments
         else:
             raise BaseException("Specify compartments with a dictionary or JSON file.")
@@ -609,16 +609,7 @@
 
 
     def update_data_series(self):
-<<<<<<< HEAD
-        """
-        Stores the current time and state values in arrays that store these values 
-        for every time step in the simulation --  builds up time series. 
-        Also updates time series for counts of individuals with given flag(s) or individuals 
-        in user-specified node groups as applicable.
-        """
-=======
-        #~~~~~~~~~~~~~~~~~~~~~~~~~~~~~~~~~~~~~~~~
->>>>>>> f2cc6630
+        #~~~~~~~~~~~~~~~~~~~~~~~~~~~~~~~~~~~~~~~~
         # Update the time series:
         self.tseries[self.tidx]     = self.t
         #~~~~~~~~~~~~~~~~~~~~~~~~~~~~~~~~~~~~~~~~
